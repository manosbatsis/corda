@Library('corda-shared-build-pipeline-steps')
import static com.r3.build.BuildControl.killAllExistingBuildsForJob

killAllExistingBuildsForJob(env.JOB_NAME, env.BUILD_NUMBER.toInteger())

pipeline {
    agent { label 'local-k8s' }
<<<<<<< HEAD
    options { timestamps() 
              overrideIndexTriggers(false) }
=======
    options {
        timestamps()
        overrideIndexTriggers(false)
        timeout(time: 3, unit: 'HOURS')
    }
>>>>>>> 42eca48a

    triggers {
        issueCommentTrigger('.*smoke tests.*')
    }

    environment {
        EXECUTOR_NUMBER = "${env.EXECUTOR_NUMBER}"
    }

    stages {
        stage('Corda Smoke Tests') {
            steps {
                script {
                    if (currentBuildTriggeredByComment()) {
                        stage('Run Smoke Tests') {
                            script {
                                pullRequest.createStatus(status: 'pending',
                                        context: 'continuous-integration/jenkins/pr-merge/smokeTest',
                                        description: 'Smoke Tests Running',
                                        targetUrl: "${env.JOB_URL}")
                            }

                            withCredentials([string(credentialsId: 'container_reg_passwd', variable: 'DOCKER_PUSH_PWD')]) {
                                sh "./gradlew " +
                                        "-Dkubenetize=true " +
                                        "-Ddocker.push.password=\"\${DOCKER_PUSH_PWD}\" " +
                                        "-Ddocker.work.dir=\"/tmp/\${EXECUTOR_NUMBER}\" " +
                                        " clean allParallelSmokeTest --stacktrace"
                            }
                        }

                    }
                }
            }
        }
    }

    post {
        always {
            script {
                if (currentBuildTriggeredByComment()) {
                    archiveArtifacts artifacts: '**/pod-logs/**/*.log', fingerprint: false
                    junit '**/build/test-results-xml/**/*.xml'
                }
            }
        }


        success {
            script {
                if (currentBuildTriggeredByComment()) {
                    pullRequest.createStatus(status: 'success',
                            context: 'continuous-integration/jenkins/pr-merge/smokeTest',
                            description: 'Smoke Tests Passed',
                            targetUrl: "${env.BUILD_URL}testResults")
                }
            }
        }

        failure {
            script {
                if (currentBuildTriggeredByComment()) {
                    pullRequest.createStatus(status: 'failure',
                            context: 'continuous-integration/jenkins/pr-merge/smokeTest',
                            description: 'Smoke Tests Failed',
                            targetUrl: "${env.BUILD_URL}testResults")
                }
            }
        }

        cleanup {
            deleteDir() /* clean up our workspace */
        }
    }
}

@NonCPS
def currentBuildTriggeredByComment() {
    def triggerCause = currentBuild.rawBuild.getCause(org.jenkinsci.plugins.pipeline.github.trigger.IssueCommentCause)
    if (triggerCause) {
        echo("Build was started by ${triggerCause.userLogin}, who wrote: " +
                "\"${triggerCause.comment}\", which matches the " +
                "\"${triggerCause.triggerPattern}\" trigger pattern.")
    } else {
        echo('Build was not started by a trigger')
    }

    return triggerCause != null
}<|MERGE_RESOLUTION|>--- conflicted
+++ resolved
@@ -5,16 +5,11 @@
 
 pipeline {
     agent { label 'local-k8s' }
-<<<<<<< HEAD
-    options { timestamps() 
-              overrideIndexTriggers(false) }
-=======
     options {
         timestamps()
         overrideIndexTriggers(false)
         timeout(time: 3, unit: 'HOURS')
     }
->>>>>>> 42eca48a
 
     triggers {
         issueCommentTrigger('.*smoke tests.*')
