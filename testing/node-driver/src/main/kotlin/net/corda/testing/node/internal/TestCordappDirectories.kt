--- conflicted
+++ resolved
@@ -11,26 +11,11 @@
 import java.nio.file.Paths
 import java.util.*
 import java.util.concurrent.ConcurrentHashMap
-<<<<<<< HEAD
-import java.util.concurrent.ConcurrentMap
-
-object TestCordappDirectories {
-=======
->>>>>>> 6d4bdb84
 
 object TestCordappDirectories {
     private val logger = loggerFor<TestCordappDirectories>()
 
-<<<<<<< HEAD
-    private const val whitespace = " "
-    private const val whitespaceReplacement = "_"
-
-    private val cordappsCache: ConcurrentMap<List<String>, Path> = ConcurrentHashMap<List<String>, Path>()
-
-    fun cached(cordapps: Iterable<TestCorDapp>, replaceExistingOnes: Boolean = false, cordappsDirectory: Path = defaultCordappsDirectory): Iterable<Path> {
-=======
     private val whitespace = "\\s".toRegex()
->>>>>>> 6d4bdb84
 
     private val testCordappsCache = ConcurrentHashMap<TestCordappImpl, Path>()
 
