package net.corda.testing.node.internal

import com.google.common.util.concurrent.ThreadFactoryBuilder
import com.typesafe.config.Config
import com.typesafe.config.ConfigFactory
import com.typesafe.config.ConfigRenderOptions
import com.typesafe.config.ConfigValueFactory
import net.corda.client.rpc.CordaRPCClient
import net.corda.cliutils.CommonCliConstants.BASE_DIR
import net.corda.core.concurrent.CordaFuture
import net.corda.core.concurrent.firstOf
import net.corda.core.identity.CordaX500Name
import net.corda.core.internal.*
import net.corda.core.internal.concurrent.*
import net.corda.core.messaging.CordaRPCOps
import net.corda.core.node.NetworkParameters
import net.corda.core.node.NotaryInfo
import net.corda.core.node.services.NetworkMapCache
import net.corda.core.utilities.*
import net.corda.node.NodeRegistrationOption
import net.corda.node.VersionInfo
import net.corda.node.internal.Node
import net.corda.node.internal.NodeWithInfo
import net.corda.node.internal.clientSslOptionsCompatibleWith
import net.corda.node.services.Permissions
import net.corda.node.services.config.*
import net.corda.node.utilities.registration.HTTPNetworkRegistrationService
import net.corda.node.utilities.registration.NodeRegistrationConfiguration
import net.corda.node.utilities.registration.NodeRegistrationHelper
import net.corda.nodeapi.internal.DevIdentityGenerator
import net.corda.nodeapi.internal.SignedNodeInfo
import net.corda.nodeapi.internal.addShutdownHook
import net.corda.nodeapi.internal.config.toConfig
import net.corda.nodeapi.internal.crypto.X509KeyStore
import net.corda.nodeapi.internal.crypto.X509Utilities
import net.corda.nodeapi.internal.network.NetworkParametersCopier
import net.corda.nodeapi.internal.network.NodeInfoFilesCopier
import net.corda.notary.experimental.raft.RaftConfig
import net.corda.testing.core.ALICE_NAME
import net.corda.testing.core.BOB_NAME
import net.corda.testing.core.DUMMY_BANK_A_NAME
import net.corda.testing.driver.*
import net.corda.testing.driver.internal.InProcessImpl
import net.corda.testing.driver.internal.NodeHandleInternal
import net.corda.testing.driver.internal.OutOfProcessImpl
import net.corda.testing.internal.stubs.CertificateStoreStubs
import net.corda.testing.node.ClusterSpec
import net.corda.testing.node.NotarySpec
import okhttp3.OkHttpClient
import okhttp3.Request
import rx.Subscription
import rx.schedulers.Schedulers
import java.io.File
import java.lang.management.ManagementFactory
import java.net.ConnectException
import java.net.URL
import java.nio.file.Path
import java.security.cert.X509Certificate
import java.time.Duration
import java.time.Instant
import java.time.ZoneOffset.UTC
import java.time.format.DateTimeFormatter
import java.util.*
import java.util.concurrent.Executors
import java.util.concurrent.ScheduledExecutorService
import java.util.concurrent.TimeUnit
import java.util.concurrent.TimeoutException
import java.util.concurrent.atomic.AtomicInteger
import kotlin.collections.ArrayList
import kotlin.collections.HashMap
import kotlin.collections.HashSet
import kotlin.concurrent.thread
import net.corda.nodeapi.internal.config.User as InternalUser

class DriverDSLImpl(
        val portAllocation: PortAllocation,
        val debugPortAllocation: PortAllocation,
        val systemProperties: Map<String, String>,
        val driverDirectory: Path,
        val useTestClock: Boolean,
        val isDebug: Boolean,
        val startNodesInProcess: Boolean,
        val waitForAllNodesToFinish: Boolean,
        val extraCordappPackagesToScan: List<String>,
        val jmxPolicy: JmxPolicy,
        val notarySpecs: List<NotarySpec>,
        val compatibilityZone: CompatibilityZoneParams?,
        val networkParameters: NetworkParameters,
        val notaryCustomOverrides: Map<String, Any?>,
        val inMemoryDB: Boolean,
        val cordappsForAllNodes: Collection<TestCordappInternal>?,
        val enableSNI: Boolean
) : InternalDriverDSL {

    private var _executorService: ScheduledExecutorService? = null
    val executorService get() = _executorService!!
    private var _shutdownManager: ShutdownManager? = null
    override val shutdownManager get() = _shutdownManager!!
    private lateinit var extraCustomCordapps: Set<CustomCordapp>
    // Map from a nodes legal name to an observable emitting the number of nodes in its network map.
    val networkVisibilityController = NetworkVisibilityController()
    /**
     * Future which completes when the network map infrastructure is available, whether a local one or one from the CZ.
     * This future acts as a gate to prevent nodes from starting too early. The value of the future is a [LocalNetworkMap]
     * object, which is null if the network map is being provided by the CZ.
     */
    lateinit var networkMapAvailability: CordaFuture<LocalNetworkMap?>
    private lateinit var _notaries: CordaFuture<List<NotaryHandle>>
    override val notaryHandles: List<NotaryHandle> get() = _notaries.getOrThrow()

    interface Waitable {
        @Throws(InterruptedException::class)
        fun waitFor()
    }

    class State {
        val processes = ArrayList<Waitable>()
    }

    private val state = ThreadBox(State())

    //TODO: remove this once we can bundle quasar properly.
<<<<<<< HEAD
    private val quasarJarPath: String by lazy { resolveJar(".*quasar.*\\.jar$").getOrThrow() }

    private val bytemanJarPath: String? by lazy {
        val maybeResolvedJar = resolveJar(".*byteman-\\d.*\\.jar$", verbose = false)
        when (maybeResolvedJar) {
            is Try.Success -> maybeResolvedJar.getOrThrow()
            is Try.Failure -> null
        }
    }
=======
    private val quasarJarPath: String by lazy { resolveJar("co.paralleluniverse.fibers.Suspendable") }
>>>>>>> 881215a9

    private fun NodeConfig.checkAndOverrideForInMemoryDB(): NodeConfig = this.run {
        if (inMemoryDB && corda.dataSourceProperties.getProperty("dataSource.url").startsWith("jdbc:h2:")) {
            val jdbcUrl = "jdbc:h2:mem:persistence${inMemoryCounter.getAndIncrement()};DB_CLOSE_ON_EXIT=FALSE;LOCK_TIMEOUT=10000;WRITE_DELAY=100"
            corda.dataSourceProperties.setProperty("dataSource.url", jdbcUrl)
            NodeConfig(typesafe = typesafe + mapOf("dataSourceProperties" to mapOf("dataSource.url" to jdbcUrl)))
        } else {
            this
        }
    }

<<<<<<< HEAD
    private fun resolveJar(jarNamePattern: String, verbose: Boolean = true): Try<String> {
        return try {
            val cl = ClassLoader.getSystemClassLoader()
            val urls = (cl as URLClassLoader).urLs
            val jarPattern = jarNamePattern.toRegex()
            val jarFileUrl = urls.first { jarPattern.matches(it.path) }
            Try.Success(jarFileUrl.toPath().toString())
        } catch (e: Exception) {
            if(verbose) {
                log.warn("Unable to locate JAR `$jarNamePattern` on classpath: ${e.message}", e)
            } else {
                log.info("Unable to locate JAR `$jarNamePattern` on classpath")
            }
            Try.Failure(e)
=======
    private fun resolveJar(className: String): String {
        return try {
            val type = Class.forName(className)
            val src = type.protectionDomain.codeSource
            src.location.toPath().toString()
        } catch (e: Exception) {
            log.warn("Unable to locate JAR for class given by `$className` on classpath: ${e.message}", e)
            throw e
>>>>>>> 881215a9
        }
    }

    override fun shutdown() {
        if (waitForAllNodesToFinish) {
            state.locked {
                processes.forEach { it.waitFor() }
            }
        }
        _shutdownManager?.shutdown()
        _executorService?.shutdownNow()
    }

    private fun establishRpc(config: NodeConfig, processDeathFuture: CordaFuture<out Process>): CordaFuture<CordaRPCOps> {
        val rpcAddress = config.corda.rpcOptions.address
        val clientRpcSslOptions = clientSslOptionsCompatibleWith(config.corda.rpcOptions)
        val client = CordaRPCClient(rpcAddress, sslConfiguration = clientRpcSslOptions)
        val connectionFuture = poll(executorService, "RPC connection") {
            try {
                config.corda.rpcUsers[0].run { client.start(username, password) }
            } catch (e: Exception) {
                if (processDeathFuture.isDone) throw e
                log.info("Exception while connecting to RPC, retrying to connect at $rpcAddress", e)
                null
            }
        }
        return firstOf(connectionFuture, processDeathFuture) {
            if (it == processDeathFuture) {
                throw ListenProcessDeathException(rpcAddress, processDeathFuture.getOrThrow())
            }
            val connection = connectionFuture.getOrThrow()
            shutdownManager.registerShutdown(connection::close)
            connection.proxy
        }
    }

    override fun startNode(parameters: NodeParameters): CordaFuture<NodeHandle> = startNode(parameters, bytemanPort = null)

    override fun startNode(parameters: NodeParameters, bytemanPort: Int?): CordaFuture<NodeHandle> {
        val p2pAddress = portAllocation.nextHostAndPort()
        // TODO: Derive name from the full picked name, don't just wrap the common name
        val name = parameters.providedName ?: CordaX500Name("${oneOf(names).organisation}-${p2pAddress.port}", "London", "GB")

        val registrationFuture = if (compatibilityZone?.rootCert != null) {
            // We don't need the network map to be available to be able to register the node
            startNodeRegistration(name, compatibilityZone.rootCert, compatibilityZone.config(), parameters.customOverrides)
        } else {
            doneFuture(Unit)
        }

        return registrationFuture.flatMap {
            networkMapAvailability.flatMap {
                // But starting the node proper does require the network map
                startRegisteredNode(name, it, parameters, p2pAddress, bytemanPort)
            }
        }
    }

    private fun startRegisteredNode(name: CordaX500Name,
                                    localNetworkMap: LocalNetworkMap?,
                                    parameters: NodeParameters,
                                    p2pAddress: NetworkHostAndPort = portAllocation.nextHostAndPort(),
                                    bytemanPort: Int? = null): CordaFuture<NodeHandle> {
        val rpcAddress = portAllocation.nextHostAndPort()
        val rpcAdminAddress = portAllocation.nextHostAndPort()
        val webAddress = portAllocation.nextHostAndPort()
        val users = parameters.rpcUsers.map { it.copy(permissions = it.permissions + DRIVER_REQUIRED_PERMISSIONS) }
        val czUrlConfig = when (compatibilityZone) {
            null -> emptyMap()
            is SharedCompatibilityZoneParams ->
                mapOf("compatibilityZoneURL" to compatibilityZone.doormanURL().toString())
            is SplitCompatibilityZoneParams ->
                mapOf("networkServices.doormanURL" to compatibilityZone.doormanURL().toString(),
                        "networkServices.networkMapURL" to compatibilityZone.networkMapURL().toString())
        }

        val jmxPort = if (jmxPolicy.startJmxHttpServer) jmxPolicy.jmxHttpServerPortAllocation.nextPort() else null
        val jmxConfig = if (jmxPort != null) {
            mapOf(NodeConfiguration::jmxMonitoringHttpPort.name to jmxPort)
        } else {
            emptyMap()
        }

        val flowOverrideConfig = FlowOverrideConfig(parameters.flowOverrides.map { FlowOverride(it.key.canonicalName, it.value.canonicalName) })

        val overrides = configOf(
                NodeConfiguration::myLegalName.name to name.toString(),
                NodeConfiguration::p2pAddress.name to p2pAddress.toString(),
                "rpcSettings.address" to rpcAddress.toString(),
                "rpcSettings.adminAddress" to rpcAdminAddress.toString(),
                NodeConfiguration::useTestClock.name to useTestClock,
                NodeConfiguration::rpcUsers.name to if (users.isEmpty()) defaultRpcUserList else users.map { it.toConfig().root().unwrapped() },
                NodeConfiguration::verifierType.name to parameters.verifierType.name,
                "enterpriseConfiguration.tuning.flowThreadPoolSize" to "1",
                NodeConfiguration::flowOverrides.name to flowOverrideConfig.toConfig().root().unwrapped(),
                NodeConfiguration::enableSNI.name to enableSNI,
                        NodeConfiguration::additionalNodeInfoPollingFrequencyMsec.name to 1000
        ) + czUrlConfig + jmxConfig + parameters.customOverrides
        val config = NodeConfig(ConfigHelper.loadConfig(
                baseDirectory = baseDirectory(name),
                allowMissingConfig = true,
                configOverrides = if (overrides.hasPath("devMode")) overrides else overrides + mapOf("devMode" to true)
        )).checkAndOverrideForInMemoryDB()
        return startNodeInternal(config, webAddress, localNetworkMap, parameters, bytemanPort)
    }

    private fun startNodeRegistration(
            providedName: CordaX500Name,
            rootCert: X509Certificate,
            networkServicesConfig: NetworkServicesConfig,
            customOverrides: Map<String, Any?> = mapOf()
    ): CordaFuture<NodeConfig> {
        val baseDirectory = baseDirectory(providedName).createDirectories()
        val overrides = configOf(
                "p2pAddress" to portAllocation.nextHostAndPort().toString(),
                "compatibilityZoneURL" to networkServicesConfig.doormanURL.toString(),
                "myLegalName" to providedName.toString(),
                "rpcSettings" to mapOf(
                        "address" to portAllocation.nextHostAndPort().toString(),
                        "adminAddress" to portAllocation.nextHostAndPort().toString()
                ),
                "additionalNodeInfoPollingFrequencyMsec" to 1000,
                "devMode" to false) + customOverrides
        val config = NodeConfig(ConfigHelper.loadConfig(
                baseDirectory = baseDirectory,
                allowMissingConfig = true,
                configOverrides = overrides
        )).checkAndOverrideForInMemoryDB()

        val versionInfo = VersionInfo(PLATFORM_VERSION, "1", "1", "1")
        config.corda.certificatesDirectory.createDirectories()
        // Create network root truststore.
        val rootTruststorePath = config.corda.certificatesDirectory / "network-root-truststore.jks"
        // The network truststore will be provided by the network operator via out-of-band communication.
        val rootTruststorePassword = "corda-root-password"
        X509KeyStore.fromFile(rootTruststorePath, rootTruststorePassword, createNew = true).update {
            setCertificate(X509Utilities.CORDA_ROOT_CA, rootCert)
        }

        return if (startNodesInProcess) {
            executorService.fork {
                NodeRegistrationHelper(
                        NodeRegistrationConfiguration(config.corda),
                        HTTPNetworkRegistrationService(networkServicesConfig, versionInfo),
                        NodeRegistrationOption(rootTruststorePath, rootTruststorePassword)
                ).generateKeysAndRegister()
                config
            }
        } else {
            startOutOfProcessMiniNode(
                    config,
                    "initial-registration",
                    "--network-root-truststore=${rootTruststorePath.toAbsolutePath()}",
                    "--network-root-truststore-password=$rootTruststorePassword"
            ).map { config }
        }
    }

    @Suppress("DEPRECATION")
    private fun queryWebserver(handle: NodeHandle, process: Process): WebserverHandle {
        val protocol = if ((handle as NodeHandleInternal).useHTTPS) "https://" else "http://"
        val url = URL("$protocol${handle.webAddress}/api/status")
        val client = OkHttpClient.Builder().connectTimeout(5, TimeUnit.SECONDS).readTimeout(60, TimeUnit.SECONDS).build()

        while (process.isAlive) try {
            val response = client.newCall(Request.Builder().url(url).build()).execute()
            if (response.isSuccessful && (response.body()?.string() == "started")) {
                return WebserverHandle(handle.webAddress, process)
            }
        } catch (e: ConnectException) {
            log.debug("Retrying webserver info at ${handle.webAddress}")
        }

        throw IllegalStateException("Webserver at ${handle.webAddress} has died")
    }

    @Suppress("DEPRECATION")
    override fun startWebserver(handle: NodeHandle, maximumHeapSize: String): CordaFuture<WebserverHandle> {
        val debugPort = if (isDebug) debugPortAllocation.nextPort() else null
        val process = startWebserver(handle as NodeHandleInternal, debugPort, maximumHeapSize)
        shutdownManager.registerProcessShutdown(process)
        val webReadyFuture = addressMustBeBoundFuture(executorService, handle.webAddress, process)
        return webReadyFuture.map { queryWebserver(handle, process) }
    }

    override fun start() {
        if (startNodesInProcess) {
            Schedulers.reset()
        }
        require(networkParameters.notaries.isEmpty()) { "Define notaries using notarySpecs" }
        _executorService = Executors.newScheduledThreadPool(2, ThreadFactoryBuilder().setNameFormat("driver-pool-thread-%d").build())
        _shutdownManager = ShutdownManager(executorService)

        val callerPackage = getCallerPackage().toMutableList()
        if(callerPackage.firstOrNull()?.startsWith("net.corda.node") == true) callerPackage.add("net.corda.testing")
        extraCustomCordapps = cordappsForPackages(extraCordappPackagesToScan + callerPackage)

        val notaryInfosFuture = if (compatibilityZone == null) {
            // If no CZ is specified then the driver does the generation of the network parameters and the copying of the
            // node info files.
            startNotaryIdentityGeneration().map { notaryInfos -> Pair(notaryInfos, LocalNetworkMap(notaryInfos)) }
        } else {
            // Otherwise it's the CZ's job to distribute thse via the HTTP network map, as that is what the nodes will be expecting.
            val notaryInfosFuture = if (compatibilityZone.rootCert == null) {
                // No root cert specified so we use the dev root cert to generate the notary identities.
                startNotaryIdentityGeneration()
            } else {
                // With a root cert specified we delegate generation of the notary identities to the CZ.
                startAllNotaryRegistrations(compatibilityZone.rootCert, compatibilityZone)
            }
            notaryInfosFuture.map { notaryInfos ->
                compatibilityZone.publishNotaries(notaryInfos)
                Pair(notaryInfos, null)
            }
        }

        networkMapAvailability = notaryInfosFuture.map { it.second }

        _notaries = notaryInfosFuture.map { (notaryInfos, localNetworkMap) ->
            val listOfFutureNodeHandles = startNotaries(localNetworkMap, notaryCustomOverrides)
            notaryInfos.zip(listOfFutureNodeHandles) { (identity, validating), nodeHandlesFuture ->
                NotaryHandle(identity, validating, nodeHandlesFuture)
            }
        }
        try {
            _notaries.map { notary -> notary.map { handle -> handle.nodeHandles } }.getOrThrow(notaryHandleTimeout).forEach { future -> future.getOrThrow(notaryHandleTimeout) }
        } catch (e: ListenProcessDeathException) {
            throw IllegalStateException("Unable to start notaries. A required port might be bound already.", e)
        } catch (e: TimeoutException) {
            throw IllegalStateException("Unable to start notaries. A required port might be bound already.", e)
        }
    }

    /**
     * Get the package of the caller to the driver so that it can be added to the list of packages the nodes will scan.
     * This makes the driver automatically pick the CorDapp module that it's run from.
     *
     * This returns List<String> rather than String? to make it easier to bolt onto extraCordappPackagesToScan.
     */
    private fun getCallerPackage(): List<String> {
        if (cordappsForAllNodes != null) {
            // We turn this feature off if cordappsForAllNodes is being used
            return emptyList()
        }
        val stackTrace = Throwable().stackTrace
        val index = stackTrace.indexOfLast { it.className == "net.corda.testing.driver.Driver" }
        return if (index == -1) {
            // In this case we're dealing with the the RPCDriver or one of it's cousins which are internal and we don't care about them
            emptyList()
        } else {
            listOf(Class.forName(stackTrace[index + 1].className).packageName_)
        }
    }

    private fun startNotaryIdentityGeneration(): CordaFuture<List<NotaryInfo>> {
        return executorService.fork {
            notarySpecs.map { spec ->
                val identity = when (spec.cluster) {
                    null -> {
                        DevIdentityGenerator.installKeyStoreWithNodeIdentity(baseDirectory(spec.name), spec.name)
                    }
                    is ClusterSpec.Raft -> {
                        DevIdentityGenerator.generateDistributedNotarySingularIdentity(
                                dirs = generateNodeNames(spec).map { baseDirectory(it) },
                                notaryName = spec.name
                        )
                    }
                    is DummyClusterSpec -> {
                        if (spec.cluster.compositeServiceIdentity) {
                            DevIdentityGenerator.generateDistributedNotarySingularIdentity(
                                    dirs = generateNodeNames(spec).map { baseDirectory(it) },
                                    notaryName = spec.name
                            )
                        } else {
                            DevIdentityGenerator.generateDistributedNotaryCompositeIdentity(
                                    dirs = generateNodeNames(spec).map { baseDirectory(it) },
                                    notaryName = spec.name
                            )
                        }
                    }
                    else -> throw UnsupportedOperationException("Cluster spec ${spec.cluster} not supported by Driver")
                }
                NotaryInfo(identity, spec.validating)
            }
        }
    }

    private fun startAllNotaryRegistrations(
            rootCert: X509Certificate,
            compatibilityZone: CompatibilityZoneParams): CordaFuture<List<NotaryInfo>> {
        // Start the registration process for all the notaries together then wait for their responses.
        return notarySpecs.map { spec ->
            require(spec.cluster == null) { "Registering distributed notaries not supported" }
            startNotaryRegistration(spec, rootCert, compatibilityZone)
        }.transpose()
    }

    private fun startNotaryRegistration(
            spec: NotarySpec,
            rootCert: X509Certificate,
            compatibilityZone: CompatibilityZoneParams
    ): CordaFuture<NotaryInfo> {
        return startNodeRegistration(spec.name, rootCert, compatibilityZone.config()).flatMap { config ->
            // Node registration only gives us the node CA cert, not the identity cert. That is only created on first
            // startup or when the node is told to just generate its node info file. We do that here.
            if (startNodesInProcess) {
                executorService.fork {
                    val nodeInfo = Node(config.corda, MOCK_VERSION_INFO, initialiseSerialization = false).generateAndSaveNodeInfo()
                    NotaryInfo(nodeInfo.legalIdentities[0], spec.validating)
                }
            } else {
                // TODO The config we use here is uses a hardocded p2p port which changes when the node is run proper
                // This causes two node info files to be generated.
                startOutOfProcessMiniNode(config, "generate-node-info").map {
                    // Once done we have to read the signed node info file that's been generated
                    val nodeInfoFile = config.corda.baseDirectory.list { paths ->
                        paths.filter { it.fileName.toString().startsWith(NodeInfoFilesCopier.NODE_INFO_FILE_NAME_PREFIX) }.findFirst().get()
                    }
                    val nodeInfo = nodeInfoFile.readObject<SignedNodeInfo>().verified()
                    NotaryInfo(nodeInfo.legalIdentities[0], spec.validating)
                }
            }
        }
    }

    private fun generateNodeNames(spec: NotarySpec): List<CordaX500Name> {
        return (0 until spec.cluster!!.clusterSize).map { spec.name.copy(organisation = "${spec.name.organisation}-$it") }
    }

    private fun startNotaries(localNetworkMap: LocalNetworkMap?, customOverrides: Map<String, Any?>): List<CordaFuture<List<NodeHandle>>> {
        return notarySpecs.map {
            when (it.cluster) {
                null -> startSingleNotary(it, localNetworkMap, customOverrides)
                is ClusterSpec.Raft,
                    // DummyCluster is used for testing the notary communication path, and it does not matter
                    // which underlying consensus algorithm is used, so we just stick to Raft
                is DummyClusterSpec -> startRaftNotaryCluster(it, localNetworkMap)
                else -> throw IllegalArgumentException("BFT-SMaRt not supported")
            }
        }
    }

    private fun startSingleNotary(spec: NotarySpec, localNetworkMap: LocalNetworkMap?, customOverrides: Map<String, Any?>): CordaFuture<List<NodeHandle>> {
        val notaryConfig = mapOf("notary" to mapOf("validating" to spec.validating))
        return startRegisteredNode(
                spec.name,
                localNetworkMap,
                NodeParameters(rpcUsers = spec.rpcUsers, verifierType = spec.verifierType, customOverrides = notaryConfig + customOverrides, maximumHeapSize = spec.maximumHeapSize)
        ).map { listOf(it) }
    }

    private fun startRaftNotaryCluster(spec: NotarySpec, localNetworkMap: LocalNetworkMap?): CordaFuture<List<NodeHandle>> {
        fun notaryConfig(nodeAddress: NetworkHostAndPort, clusterAddress: NetworkHostAndPort? = null): Map<String, Any> {
            val clusterAddresses = if (clusterAddress != null) listOf(clusterAddress) else emptyList()
            val config = NotaryConfig(
                    validating = spec.validating,
                    serviceLegalName = spec.name,
                    raft = RaftConfig(
                            nodeAddress = nodeAddress,
                            clusterAddresses = clusterAddresses
                    )
            )
            return mapOf("notary" to config.toConfig().root().unwrapped())
        }

        val nodeNames = generateNodeNames(spec)
        val clusterAddress = portAllocation.nextHostAndPort()

        // Start the first node that will bootstrap the cluster
        val firstNodeFuture = startRegisteredNode(
                nodeNames[0],
                localNetworkMap,
                NodeParameters(rpcUsers = spec.rpcUsers, verifierType = spec.verifierType, customOverrides = notaryConfig(clusterAddress))
        )

        // All other nodes will join the cluster
        val restNodeFutures = nodeNames.drop(1).map {
            val nodeAddress = portAllocation.nextHostAndPort()
            startRegisteredNode(
                    it,
                    localNetworkMap,
                    NodeParameters(rpcUsers = spec.rpcUsers, verifierType = spec.verifierType, customOverrides = notaryConfig(nodeAddress, clusterAddress))
            )
        }

        return firstNodeFuture.flatMap { first ->
            restNodeFutures.transpose().map { rest -> listOf(first) + rest }
        }
    }

    override fun baseDirectory(nodeName: CordaX500Name): Path {
        val nodeDirectoryName = nodeName.organisation.filter { !it.isWhitespace() }
        return driverDirectory / nodeDirectoryName
    }

    /**
     * Start the node with the given flag which is expected to start the node for some function, which once complete will
     * terminate the node.
     */
    private fun startOutOfProcessMiniNode(config: NodeConfig, vararg extraCmdLineFlag: String): CordaFuture<Unit> {
        val debugPort = if (isDebug) debugPortAllocation.nextPort() else null
        val process = startOutOfProcessNode(
                config,
                quasarJarPath,
                debugPort,
                bytemanJarPath,
                null,
                systemProperties,
                "512m",
                null,
                *extraCmdLineFlag
        )

        return poll(executorService, "$extraCmdLineFlag (${config.corda.myLegalName})") {
            if (process.isAlive) null else Unit
        }
    }

    private fun startNodeInternal(config: NodeConfig,
                                  webAddress: NetworkHostAndPort,
                                  localNetworkMap: LocalNetworkMap?,
                                  parameters: NodeParameters,
                                  bytemanPort: Int? = null): CordaFuture<NodeHandle> {
        val visibilityHandle = networkVisibilityController.register(config.corda.myLegalName)
        val baseDirectory = config.corda.baseDirectory.createDirectories()
        localNetworkMap?.networkParametersCopier?.install(baseDirectory)
        localNetworkMap?.nodeInfosCopier?.addConfig(baseDirectory)

        val onNodeExit: () -> Unit = {
            localNetworkMap?.nodeInfosCopier?.removeConfig(baseDirectory)
            visibilityHandle.close()
        }

        val useHTTPS = config.typesafe.run { hasPath("useHTTPS") && getBoolean("useHTTPS") }

        TestCordappInternal.installCordapps(
                baseDirectory,
                parameters.additionalCordapps.mapTo(HashSet()) { it as TestCordappInternal },
                extraCustomCordapps + (cordappsForAllNodes ?: emptySet())
        )

        val nodeFuture = if (parameters.startInSameProcess ?: startNodesInProcess) {
            val nodeAndThreadFuture = startInProcessNode(executorService, config)
            shutdownManager.registerShutdown(
                    nodeAndThreadFuture.map { (node, thread) ->
                        {
                            node.dispose()
                            thread.interrupt()
                        }
                    }
            )
            val nodeFuture: CordaFuture<NodeHandle> = nodeAndThreadFuture.flatMap { (node, thread) ->
                establishRpc(config, openFuture()).flatMap { rpc ->
                    visibilityHandle.listen(rpc).map {
                        InProcessImpl(rpc.nodeInfo(), rpc, config.corda, webAddress, useHTTPS, thread, onNodeExit, node)
                    }
                }
            }
            state.locked {
                processes += object : Waitable {
                    override fun waitFor() {
                        nodeAndThreadFuture.getOrThrow().second.join()
                    }
                }
            }
            nodeFuture
        } else {
            val debugPort = if (isDebug) debugPortAllocation.nextPort() else null
            val process = startOutOfProcessNode(config, quasarJarPath, debugPort, bytemanJarPath, bytemanPort, systemProperties, parameters.maximumHeapSize, parameters.logLevelOverride)

            // Destroy the child process when the parent exits.This is needed even when `waitForAllNodesToFinish` is
            // true because we don't want orphaned processes in the case that the parent process is terminated by the
            // user, for example when the `tools:explorer:runDemoNodes` gradle task is stopped with CTRL-C.
            shutdownManager.registerProcessShutdown(process)

            if (waitForAllNodesToFinish) {
                state.locked {
                    processes += object : Waitable {
                        override fun waitFor() {
                            process.waitFor()
                        }
                    }
                }
            }
            val effectiveP2PAddress = config.corda.messagingServerAddress ?: config.corda.p2pAddress
            val p2pReadyFuture = addressMustBeBoundFuture(executorService, effectiveP2PAddress, process)
            p2pReadyFuture.flatMap {
                val processDeathFuture = poll(executorService, "process death while waiting for RPC (${config.corda.myLegalName})") {
                    if (process.isAlive) null else process
                }
                establishRpc(config, processDeathFuture).flatMap { rpc ->
                    // Check for all nodes to have all other nodes in background in case RPC is failing over:
                    val networkMapFuture = executorService.fork { visibilityHandle.listen(rpc) }.flatMap { it }
                    firstOf(processDeathFuture, networkMapFuture) {
                        if (it == processDeathFuture) {
                            throw ListenProcessDeathException(effectiveP2PAddress, process)
                        }
                        // Will interrupt polling for process death as this is no longer relevant since the process been
                        // successfully started and reflected itself in the NetworkMap.
                        processDeathFuture.cancel(true)
                        log.info("Node handle is ready. NodeInfo: ${rpc.nodeInfo()}, WebAddress: $webAddress")
                        OutOfProcessImpl(rpc.nodeInfo(), rpc, config.corda, webAddress, useHTTPS, debugPort, process, onNodeExit)
                    }
                }
            }
        }

        return nodeFuture.doOnError { onNodeExit() }
    }

    override fun <A> pollUntilNonNull(pollName: String, pollInterval: Duration, warnCount: Int, check: () -> A?): CordaFuture<A> {
        val pollFuture = poll(executorService, pollName, pollInterval, warnCount, check)
        shutdownManager.registerShutdown { pollFuture.cancel(true) }
        return pollFuture
    }

    /**
     * The local version of the network map, which is a bunch of classes that copy the relevant files to the node directories.
     */
    inner class LocalNetworkMap(notaryInfos: List<NotaryInfo>) {
        val networkParametersCopier = NetworkParametersCopier(networkParameters.copy(notaries = notaryInfos))
        // TODO: this object will copy NodeInfo files from started nodes to other nodes additional-node-infos/
        // This uses the FileSystem and adds a delay (~5 seconds) given by the time we wait before polling the file system.
        // Investigate whether we can avoid that.
        val nodeInfosCopier = NodeInfoFilesCopier().also { shutdownManager.registerShutdown(it::close) }
    }

    /**
     * Simple holder class to capture the node configuration both as the raw [Config] object and the parsed [NodeConfiguration].
     * Keeping [Config] around is needed as the user may specify extra config options not specified in [NodeConfiguration].
     */
    private class NodeConfig(val typesafe: Config) {
        val corda: NodeConfiguration = typesafe.parseAsNodeConfiguration().value()
    }

    companion object {
        internal val log = contextLogger()

        // While starting with inProcess mode, we need to have different names to avoid clashes
        private val inMemoryCounter = AtomicInteger()

        private val notaryHandleTimeout = Duration.ofMinutes(2)
        private val defaultRpcUserList = listOf(InternalUser("default", "default", setOf("ALL")).toConfig().root().unwrapped())
        private val names = arrayOf(ALICE_NAME, BOB_NAME, DUMMY_BANK_A_NAME)
        /**
         * A sub-set of permissions that grant most of the essential operations used in the unit/integration tests as well as
         * in demo application like NodeExplorer.
         */
        @Suppress("DEPRECATION")
        private val DRIVER_REQUIRED_PERMISSIONS = setOf(
                Permissions.invokeRpc(CordaRPCOps::nodeInfo),
                Permissions.invokeRpc(CordaRPCOps::networkMapFeed),
                Permissions.invokeRpc(CordaRPCOps::networkMapSnapshot),
                Permissions.invokeRpc(CordaRPCOps::notaryIdentities),
                Permissions.invokeRpc(CordaRPCOps::stateMachinesFeed),
                Permissions.invokeRpc(CordaRPCOps::stateMachineRecordedTransactionMappingFeed),
                Permissions.invokeRpc(CordaRPCOps::nodeInfoFromParty),
                Permissions.invokeRpc(CordaRPCOps::internalVerifiedTransactionsFeed),
                Permissions.invokeRpc(CordaRPCOps::internalFindVerifiedTransaction),
                Permissions.invokeRpc("vaultQueryBy"),
                Permissions.invokeRpc("vaultTrackBy"),
                Permissions.invokeRpc(CordaRPCOps::registeredFlows),
                Permissions.invokeRpc(CordaRPCOps::killFlow)
        )

        private fun <A> oneOf(array: Array<A>) = array[Random().nextInt(array.size)]

        private fun startInProcessNode(
                executorService: ScheduledExecutorService,
                config: NodeConfig
        ): CordaFuture<Pair<NodeWithInfo, Thread>> {
            val effectiveP2PAddress = config.corda.messagingServerAddress ?: config.corda.p2pAddress
            return executorService.fork {
                log.info("Starting in-process Node ${config.corda.myLegalName.organisation}")
                if (!(ManagementFactory.getRuntimeMXBean().inputArguments.any { it.contains("quasar") })) {
                    throw IllegalStateException("No quasar agent: -javaagent:lib/quasar.jar and working directory project root might fix")
                }
                // Write node.conf
                writeConfig(config.corda.baseDirectory, "node.conf", config.typesafe.toNodeOnly())
                // TODO pass the version in?
                val node = InProcessNode(config.corda, MOCK_VERSION_INFO)
                val nodeInfo = node.start()
                val nodeWithInfo = NodeWithInfo(node, nodeInfo)
                val nodeThread = thread(name = config.corda.myLegalName.organisation) {
                    node.run()
                }
                nodeWithInfo to nodeThread
            }.flatMap { nodeAndThread ->
                addressMustBeBoundFuture(executorService, effectiveP2PAddress).map { nodeAndThread }
            }
        }

        private fun startOutOfProcessNode(
                config: NodeConfig,
                quasarJarPath: String,
                debugPort: Int?,
                bytemanJarPath: String?,
                bytemanPort: Int?,
                overriddenSystemProperties: Map<String, String>,
                maximumHeapSize: String,
                logLevelOverride: String?,
                vararg extraCmdLineFlag: String
        ): Process {
            log.info("Starting out-of-process Node ${config.corda.myLegalName.organisation}, " +
                    "debug port is " + (debugPort ?: "not enabled") + ", " +
                    "byteMan: " + if (bytemanJarPath == null) "not in classpath" else "port is " + (bytemanPort ?: "not enabled"))

            // Write node.conf
            writeConfig(config.corda.baseDirectory, "node.conf", config.typesafe.toNodeOnly())

            val systemProperties = mutableMapOf(
                    "name" to config.corda.myLegalName,
                    "visualvm.display.name" to "corda-${config.corda.myLegalName}"
            )
            debugPort?.let {
                systemProperties += "log4j2.level" to "debug"
                systemProperties += "log4j2.debug" to "true"
            }

            systemProperties += inheritFromParentProcess()
            systemProperties += overriddenSystemProperties

            // See experimental/quasar-hook/README.md for how to generate.
            val excludePattern = "x(antlr**;bftsmart**;ch**;co.paralleluniverse**;com.codahale**;com.esotericsoftware**;" +
                    "com.fasterxml**;com.google**;com.ibm**;com.intellij**;com.jcabi**;com.nhaarman**;com.opengamma**;" +
                    "com.typesafe**;com.zaxxer**;de.javakaffee**;groovy**;groovyjarjarantlr**;groovyjarjarasm**;io.atomix**;" +
                    "io.github**;io.netty**;jdk**;joptsimple**;junit**;kotlin**;net.bytebuddy**;net.i2p**;org.apache**;" +
                    "org.assertj**;org.bouncycastle**;org.codehaus**;org.crsh**;org.dom4j**;org.fusesource**;org.h2**;" +
                    "org.hamcrest**;org.hibernate**;org.jboss**;org.jcp**;org.joda**;org.junit**;org.mockito**;org.objectweb**;" +
                    "org.objenesis**;org.slf4j**;org.w3c**;org.xml**;org.yaml**;reflectasm**;rx**;org.jolokia**;" +
                    "com.lmax**;picocli**;liquibase**;com.github.benmanes**;org.json**;org.postgresql**;nonapi.io.github.classgraph**;)"
            val extraJvmArguments = systemProperties.removeResolvedClasspath().map { "-D${it.key}=${it.value}" } +
                    "-javaagent:$quasarJarPath=$excludePattern"

            val loggingLevel = when {
                logLevelOverride != null -> logLevelOverride
                debugPort == null -> "INFO"
                else -> "DEBUG"
            }


            val arguments = mutableListOf(
                    "--base-directory=${config.corda.baseDirectory}",
                    "--logging-level=$loggingLevel",
                    "--no-local-shell").also {
                it += extraCmdLineFlag
            }.toList()

            val bytemanJvmArgs = {
                val bytemanAgent = bytemanJarPath?.let {
                    bytemanPort?.let {
                        "-javaagent:$bytemanJarPath=port:$bytemanPort,listener:true"
                    }
                }
                listOfNotNull(bytemanAgent) +
                        if (bytemanAgent != null && debugPort != null) listOf("-Dorg.jboss.byteman.verbose=true", "-Dorg.jboss.byteman.debug=true")
                        else emptyList()
            }.invoke()

            // The following dependencies are excluded from the classpath of the created JVM, so that the environment resembles a real one as close as possible.
            // These are either classes that will be added as attachments to the node (i.e. samples, finance, opengamma etc.) or irrelevant testing libraries (test, corda-mock etc.).
            // TODO: There is pending work to fix this issue without custom blacklisting. See: https://r3-cev.atlassian.net/browse/CORDA-2164.
            val exclude = listOf("samples", "corda-finance", "finance", "integrationTest", "test", "corda-mock", "com.opengamma.strata")
            val cp = ProcessUtilities.defaultClassPath.filterNot { cpEntry ->
                exclude.any { token -> cpEntry.contains("${File.separatorChar}$token") } || cpEntry.endsWith("-tests.jar")
            }

            return ProcessUtilities.startJavaProcess(
                    className = "net.corda.node.Corda", // cannot directly get class for this, so just use string
                    arguments = arguments,
                    jdwpPort = debugPort,
                    extraJvmArguments = extraJvmArguments + bytemanJvmArgs,
                    workingDirectory = config.corda.baseDirectory,
                    maximumHeapSize = maximumHeapSize,
                    classPath = cp
            )
        }

        private fun startWebserver(handle: NodeHandleInternal, debugPort: Int?, maximumHeapSize: String): Process {
            val className = "net.corda.webserver.WebServer"
            writeConfig(handle.baseDirectory, "web-server.conf", handle.toWebServerConfig())
            return ProcessUtilities.startJavaProcess(
                    className = className, // cannot directly get class for this, so just use string
                    arguments = listOf(BASE_DIR, handle.baseDirectory.toString()),
                    jdwpPort = debugPort,
                    extraJvmArguments = listOf("-Dname=node-${handle.p2pAddress}-webserver") +
                            inheritFromParentProcess().map { "-D${it.first}=${it.second}" },
                    maximumHeapSize = maximumHeapSize
            )
        }

        private val propertiesInScope = setOf("java.io.tmpdir")

        private fun inheritFromParentProcess(): Iterable<Pair<String, String>> {
            return propertiesInScope.flatMap { propName ->
                val propValue: String? = System.getProperty(propName)
                if (propValue == null) {
                    emptySet()
                } else {
                    setOf(Pair(propName, propValue))
                }
            }
        }

        private fun NodeHandleInternal.toWebServerConfig(): Config {

            var config = ConfigFactory.empty()
            config += "webAddress" to webAddress.toString()
            config += "myLegalName" to configuration.myLegalName.toString()
            config += "rpcAddress" to configuration.rpcOptions.address.toString()
            config += "rpcUsers" to configuration.toConfig().getValue("rpcUsers")
            config += "useHTTPS" to useHTTPS
            config += "baseDirectory" to configuration.baseDirectory.toAbsolutePath().toString()

            config += "keyStorePath" to configuration.p2pSslOptions.keyStore.path.toString()
            config += "keyStorePassword" to configuration.p2pSslOptions.keyStore.storePassword

            config += "trustStorePath" to configuration.p2pSslOptions.trustStore.path.toString()
            config += "trustStorePassword" to configuration.p2pSslOptions.trustStore.storePassword

            return config
        }

        private operator fun Config.plus(property: Pair<String, Any>) = withValue(property.first, ConfigValueFactory.fromAnyRef(property.second))

        /**
         * We have an alternative way of specifying classpath for spawned process: by using "-cp" option. So duplicating the setting of this
         * rather long string is un-necessary and can be harmful on Windows.
         */
        private fun Map<String, Any>.removeResolvedClasspath(): Map<String, Any> {
            return filterNot { it.key == "java.class.path" }
        }
    }
}

/**
 * Keeps track of how many nodes each node sees and gates nodes from completing their startNode [CordaFuture] until all
 * current nodes see everyone.
 */
class NetworkVisibilityController {
    private val nodeVisibilityHandles = ThreadBox(HashMap<String, VisibilityHandle>())

    fun register(name: CordaX500Name): VisibilityHandle {
        val handle = VisibilityHandle()
        nodeVisibilityHandles.locked {
            require(name.organisation !in keys) {
                "Node with organisation name ${name.organisation} is already started or starting"
            }
            put(name.organisation, handle)
        }
        return handle
    }

    private fun checkIfAllVisible() {
        nodeVisibilityHandles.locked {
            val minView = values.stream().mapToInt { it.visibleNodeCount }.min().orElse(0)
            if (minView >= size) {
                values.forEach { it.future.set(Unit) }
            }
        }
    }

    inner class VisibilityHandle : AutoCloseable {
        internal val future = openFuture<Unit>()
        internal var visibleNodeCount = 0
        private var subscription: Subscription? = null

        fun listen(rpc: CordaRPCOps): CordaFuture<Unit> {
            check(subscription == null)
            val (snapshot, updates) = rpc.networkMapFeed()
            visibleNodeCount = snapshot.size
            checkIfAllVisible()
            subscription = updates.subscribe({
                when (it) {
                    is NetworkMapCache.MapChange.Added -> {
                        visibleNodeCount++
                        checkIfAllVisible()
                    }
                    is NetworkMapCache.MapChange.Removed -> {
                        visibleNodeCount--
                        checkIfAllVisible()
                    }
                    is NetworkMapCache.MapChange.Modified -> {
                        // Nothing to do here but better being exhaustive.
                    }
                }
            }, {
                // Nothing to do on errors here.
            })
            return future
        }

        override fun close() {
            subscription?.unsubscribe()
            nodeVisibilityHandles.locked {
                values -= this@VisibilityHandle
                checkIfAllVisible()
            }
        }
    }
}

interface InternalDriverDSL : DriverDSL {
    private companion object {
        private val DEFAULT_POLL_INTERVAL = 500.millis
        private const val DEFAULT_WARN_COUNT = 120
    }

    val shutdownManager: ShutdownManager

    fun baseDirectory(nodeName: String): Path = baseDirectory(CordaX500Name.parse(nodeName))

    /**
     * Polls a function until it returns a non-null value. Note that there is no timeout on the polling.
     *
     * @param pollName A description of what is being polled.
     * @param pollInterval The interval of polling.
     * @param warnCount The number of polls after the Driver gives a warning.
     * @param check The function being polled.
     * @return A future that completes with the non-null value [check] has returned.
     */
    fun <A> pollUntilNonNull(pollName: String, pollInterval: Duration = DEFAULT_POLL_INTERVAL, warnCount: Int = DEFAULT_WARN_COUNT, check: () -> A?): CordaFuture<A>

    /**
     * Polls the given function until it returns true.
     * @see pollUntilNonNull
     */
    fun pollUntilTrue(pollName: String, pollInterval: Duration = DEFAULT_POLL_INTERVAL, warnCount: Int = DEFAULT_WARN_COUNT, check: () -> Boolean): CordaFuture<Unit> {
        return pollUntilNonNull(pollName, pollInterval, warnCount) { if (check()) Unit else null }
    }

    fun start()

    fun shutdown()

    fun startNode(
            parameters: NodeParameters = NodeParameters(),
            bytemanPort: Int? = null
    ): CordaFuture<NodeHandle>
}

/**
 * This is a helper method to allow extending of the DSL, along the lines of
 *   interface SomeOtherExposedDSLInterface : DriverDSL
 *   interface SomeOtherInternalDSLInterface : InternalDriverDSL, SomeOtherExposedDSLInterface
 *   class SomeOtherDSL(val driverDSL : DriverDSLImpl) : InternalDriverDSL by driverDSL, SomeOtherInternalDSLInterface
 *
 * @param coerce We need this explicit coercion witness because we can't put an extra DI : D bound in a `where` clause.
 */
fun <DI : DriverDSL, D : InternalDriverDSL, A> genericDriver(
        driverDsl: D,
        coerce: (D) -> DI,
        dsl: DI.() -> A
): A {
    val serializationEnv = setDriverSerialization()
    val shutdownHook = addShutdownHook(driverDsl::shutdown)
    try {
        driverDsl.start()
        return dsl(coerce(driverDsl))
    } catch (exception: Throwable) {
        DriverDSLImpl.log.error("Driver shutting down because of exception", exception)
        throw exception
    } finally {
        driverDsl.shutdown()
        shutdownHook.cancel()
        serializationEnv?.close()
    }
}

/**
 * This is a helper method to allow extending of the DSL, along the lines of
 *   interface SomeOtherExposedDSLInterface : DriverDSL
 *   interface SomeOtherInternalDSLInterface : InternalDriverDSL, SomeOtherExposedDSLInterface
 *   class SomeOtherDSL(val driverDSL : DriverDSLImpl) : InternalDriverDSL by driverDSL, SomeOtherInternalDSLInterface
 *
 * @param coerce We need this explicit coercion witness because we can't put an extra DI : D bound in a `where` clause.
 */
fun <DI : DriverDSL, D : InternalDriverDSL, A> genericDriver(
        defaultParameters: DriverParameters = DriverParameters(),
        driverDslWrapper: (DriverDSLImpl) -> D,
        coerce: (D) -> DI, dsl: DI.() -> A
): A {
    val serializationEnv = setDriverSerialization()
    val driverDsl = driverDslWrapper(
            DriverDSLImpl(
                    portAllocation = defaultParameters.portAllocation,
                    debugPortAllocation = defaultParameters.debugPortAllocation,
                    systemProperties = defaultParameters.systemProperties,
                    driverDirectory = defaultParameters.driverDirectory.toAbsolutePath(),
                    useTestClock = defaultParameters.useTestClock,
                    isDebug = defaultParameters.isDebug,
                    startNodesInProcess = defaultParameters.startNodesInProcess,
                    waitForAllNodesToFinish = defaultParameters.waitForAllNodesToFinish,
                    extraCordappPackagesToScan = @Suppress("DEPRECATION") defaultParameters.extraCordappPackagesToScan,
                    jmxPolicy = defaultParameters.jmxPolicy,
                    notarySpecs = defaultParameters.notarySpecs,
                    compatibilityZone = null,
                    networkParameters = defaultParameters.networkParameters,
                    notaryCustomOverrides = defaultParameters.notaryCustomOverrides,
                    inMemoryDB = defaultParameters.inMemoryDB,
                    cordappsForAllNodes = uncheckedCast(defaultParameters.cordappsForAllNodes),
                    enableSNI = defaultParameters.enableSNI
            )
    )
    val shutdownHook = addShutdownHook(driverDsl::shutdown)
    try {
        driverDsl.start()
        return dsl(coerce(driverDsl))
    } catch (exception: Throwable) {
        DriverDSLImpl.log.error("Driver shutting down because of exception", exception)
        throw exception
    } finally {
        driverDsl.shutdown()
        shutdownHook.cancel()
        serializationEnv?.close()
    }
}

/**
 * Internal API to enable testing of the network map service and node registration process using the internal driver.
 *
 * @property publishNotaries Hook for a network map server to capture the generated [NotaryInfo] objects needed for
 * creating the network parameters. This is needed as the network map server is expected to distribute it. The callback
 * will occur on a different thread to the driver-calling thread.
 * @property rootCert If specified then the nodes will register themselves with the doorman service using [url] and expect
 * the registration response to be rooted at this cert. If not specified then no registration is performed and the dev
 * root cert is used as normal.
 *
 * @see SharedCompatibilityZoneParams
 * @see SplitCompatibilityZoneParams
 */
sealed class CompatibilityZoneParams(
        val publishNotaries: (List<NotaryInfo>) -> Unit,
        val rootCert: X509Certificate? = null
) {
    abstract fun networkMapURL(): URL
    abstract fun doormanURL(): URL
    abstract fun config() : NetworkServicesConfig
}

/**
 * Represent network management services, network map and doorman, running on the same URL
 */
class SharedCompatibilityZoneParams(
        private val url: URL,
        private val pnm : UUID?,
        publishNotaries: (List<NotaryInfo>) -> Unit,
        rootCert: X509Certificate? = null
) : CompatibilityZoneParams(publishNotaries, rootCert) {

    val config : NetworkServicesConfig by lazy {
        NetworkServicesConfig(url, url, pnm, false)
    }

    override fun doormanURL() = url
    override fun networkMapURL() = url
    override fun config() : NetworkServicesConfig = config
}

/**
 * Represent network management services, network map and doorman, running on different URLs
 */
class SplitCompatibilityZoneParams(
        private val doormanURL: URL,
        private val networkMapURL: URL,
        private val pnm : UUID?,
        publishNotaries: (List<NotaryInfo>) -> Unit,
        rootCert: X509Certificate? = null
) : CompatibilityZoneParams(publishNotaries, rootCert) {
    val config : NetworkServicesConfig by lazy {
        NetworkServicesConfig(doormanURL, networkMapURL, pnm, false)
    }

    override fun doormanURL() = doormanURL
    override fun networkMapURL() = networkMapURL
    override fun config() : NetworkServicesConfig = config
}

fun <A> internalDriver(
        isDebug: Boolean = DriverParameters().isDebug,
        driverDirectory: Path = DriverParameters().driverDirectory,
        portAllocation: PortAllocation = DriverParameters().portAllocation,
        debugPortAllocation: PortAllocation = DriverParameters().debugPortAllocation,
        systemProperties: Map<String, String> = DriverParameters().systemProperties,
        useTestClock: Boolean = DriverParameters().useTestClock,
        startNodesInProcess: Boolean = DriverParameters().startNodesInProcess,
        extraCordappPackagesToScan: List<String> = @Suppress("DEPRECATION") DriverParameters().extraCordappPackagesToScan,
        waitForAllNodesToFinish: Boolean = DriverParameters().waitForAllNodesToFinish,
        notarySpecs: List<NotarySpec> = DriverParameters().notarySpecs,
        jmxPolicy: JmxPolicy = DriverParameters().jmxPolicy,
        networkParameters: NetworkParameters = DriverParameters().networkParameters,
        compatibilityZone: CompatibilityZoneParams? = null,
        notaryCustomOverrides: Map<String, Any?> = DriverParameters().notaryCustomOverrides,
        inMemoryDB: Boolean = DriverParameters().inMemoryDB,
        cordappsForAllNodes: Collection<TestCordappInternal>? = null,
        enableSNI: Boolean = DriverParameters().enableSNI,
        dsl: DriverDSLImpl.() -> A
): A {
    return genericDriver(
            driverDsl = DriverDSLImpl(
                    portAllocation = portAllocation,
                    debugPortAllocation = debugPortAllocation,
                    systemProperties = systemProperties,
                    driverDirectory = driverDirectory.toAbsolutePath(),
                    useTestClock = useTestClock,
                    isDebug = isDebug,
                    startNodesInProcess = startNodesInProcess,
                    waitForAllNodesToFinish = waitForAllNodesToFinish,
                    extraCordappPackagesToScan = extraCordappPackagesToScan,
                    notarySpecs = notarySpecs,
                    jmxPolicy = jmxPolicy,
                    compatibilityZone = compatibilityZone,
                    networkParameters = networkParameters,
                    notaryCustomOverrides = notaryCustomOverrides,
                    inMemoryDB = inMemoryDB,
                    cordappsForAllNodes = cordappsForAllNodes,
                    enableSNI = enableSNI
            ),
            coerce = { it },
            dsl = dsl
    )
}

fun getTimestampAsDirectoryName(): String {
    return DateTimeFormatter.ofPattern("yyyyMMdd-HHmmss.SSS").withZone(UTC).format(Instant.now())
}

fun writeConfig(path: Path, filename: String, config: Config) {
    val configString = config.root().render(ConfigRenderOptions.defaults())
    (path / filename).writeText(configString)
}

private fun Config.toNodeOnly(): Config {
    return if (hasPath("webAddress")) withoutPath("webAddress").withoutPath("useHTTPS") else this
}

fun DriverDSL.startNode(providedName: CordaX500Name, devMode: Boolean, parameters: NodeParameters = NodeParameters()): CordaFuture<NodeHandle> {
    val customOverrides = if (!devMode) {
        val nodeDir = baseDirectory(providedName)
        val certificatesDirectory = nodeDir / "certificates"
        val signingCertStore = CertificateStoreStubs.Signing.withCertificatesDirectory(certificatesDirectory)
        val p2pSslConfig = CertificateStoreStubs.P2P.withCertificatesDirectory(certificatesDirectory)
        p2pSslConfig.configureDevKeyAndTrustStores(providedName, signingCertStore, certificatesDirectory)
        parameters.customOverrides + mapOf("devMode" to "false")
    } else {
        parameters.customOverrides
    }
    return startNode(parameters.copy(providedName = providedName, customOverrides = customOverrides))
}<|MERGE_RESOLUTION|>--- conflicted
+++ resolved
@@ -120,8 +120,7 @@
     private val state = ThreadBox(State())
 
     //TODO: remove this once we can bundle quasar properly.
-<<<<<<< HEAD
-    private val quasarJarPath: String by lazy { resolveJar(".*quasar.*\\.jar$").getOrThrow() }
+    private val quasarJarPath: String by lazy { resolveJar("co.paralleluniverse.fibers.Suspendable") }
 
     private val bytemanJarPath: String? by lazy {
         val maybeResolvedJar = resolveJar(".*byteman-\\d.*\\.jar$", verbose = false)
@@ -130,9 +129,6 @@
             is Try.Failure -> null
         }
     }
-=======
-    private val quasarJarPath: String by lazy { resolveJar("co.paralleluniverse.fibers.Suspendable") }
->>>>>>> 881215a9
 
     private fun NodeConfig.checkAndOverrideForInMemoryDB(): NodeConfig = this.run {
         if (inMemoryDB && corda.dataSourceProperties.getProperty("dataSource.url").startsWith("jdbc:h2:")) {
@@ -144,22 +140,6 @@
         }
     }
 
-<<<<<<< HEAD
-    private fun resolveJar(jarNamePattern: String, verbose: Boolean = true): Try<String> {
-        return try {
-            val cl = ClassLoader.getSystemClassLoader()
-            val urls = (cl as URLClassLoader).urLs
-            val jarPattern = jarNamePattern.toRegex()
-            val jarFileUrl = urls.first { jarPattern.matches(it.path) }
-            Try.Success(jarFileUrl.toPath().toString())
-        } catch (e: Exception) {
-            if(verbose) {
-                log.warn("Unable to locate JAR `$jarNamePattern` on classpath: ${e.message}", e)
-            } else {
-                log.info("Unable to locate JAR `$jarNamePattern` on classpath")
-            }
-            Try.Failure(e)
-=======
     private fun resolveJar(className: String): String {
         return try {
             val type = Class.forName(className)
@@ -168,7 +148,6 @@
         } catch (e: Exception) {
             log.warn("Unable to locate JAR for class given by `$className` on classpath: ${e.message}", e)
             throw e
->>>>>>> 881215a9
         }
     }
 
