--- conflicted
+++ resolved
@@ -16,17 +16,10 @@
 import org.assertj.core.api.Assertions.assertThat
 
 class CashSteps : StepsBlock {
-<<<<<<< HEAD
 
     override fun initialize(state: ScenarioState) {
         val cash = Cash(state)
 
-=======
-
-    override fun initialize(state: ScenarioState) {
-        val cash = Cash(state)
-
->>>>>>> e618b49a
         Then<String>("^node (\\w+) has 1 issuable currency$") { name ->
             state.withNetwork {
                 assertThat(cash.numberOfIssuableCurrencies(name)).isEqualTo(1)
