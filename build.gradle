buildscript {
    // For sharing constants between builds
    Properties constants = new Properties()
    file("$projectDir/constants.properties").withInputStream { constants.load(it) }

    // Our version: bump this on release.
    ext.corda_release_version = "4.0-SNAPSHOT"
    ext.corda_release_distribution = "com.r3.corda"

    // Increment this on any release that changes public APIs anywhere in the Corda platform
    ext.corda_platform_version = constants.getProperty("platformVersion")
    ext.gradle_plugins_version = constants.getProperty("gradlePluginsVersion")

    // Dependency versions. Can run 'gradle dependencyUpdates' to find new versions of things.
    //
    // TODO: Sort this alphabetically.
    ext.kotlin_version = constants.getProperty("kotlinVersion")

    ext.quasar_group = 'co.paralleluniverse'
    ext.quasar_version = '0.7.10'

    // gradle-capsule-plugin:1.0.2 contains capsule:1.0.1
    // TODO: Upgrade gradle-capsule-plugin to a version with capsule:1.0.3
    ext.capsule_version = '1.0.1'

    ext.asm_version = '5.0.4'
    ext.artemis_version = '2.6.2'
    ext.jackson_version = '2.9.5'
    ext.jetty_version = '9.4.7.v20170914'
    ext.jersey_version = '2.25'
    ext.assertj_version = '3.8.0'
    ext.slf4j_version = '1.7.25'
    ext.log4j_version = '2.9.1'
    ext.bouncycastle_version = constants.getProperty("bouncycastleVersion")
    ext.guava_version = constants.getProperty("guavaVersion")
    ext.caffeine_version = constants.getProperty("caffeineVersion")
    ext.metrics_version = constants.getProperty("metricsVersion")
    ext.metrics_new_relic_version = constants.getProperty("metricsNewRelicVersion")
    ext.okhttp_version = '3.5.0'
    ext.netty_version = '4.1.22.Final'
    ext.typesafe_config_version = constants.getProperty("typesafeConfigVersion")
    ext.fileupload_version = '1.3.3'
    ext.junit_version = '4.12'
    ext.mockito_version = '2.18.3'
    ext.hamkrest_version = '1.4.2.2'
    ext.jopt_simple_version = '5.0.2'
    ext.jansi_version = '1.14'
    ext.hibernate_version = '5.2.6.Final'
    ext.h2_version = '1.4.197' // Update docs if renamed or removed.
    ext.postgresql_version = '42.1.4'
    ext.rxjava_version = '1.3.8'
    ext.dokka_version = '0.9.17'
    ext.eddsa_version = '0.3.0' // Performance tuned version for enterprise.
    ext.dependency_checker_version = '3.1.0'
    ext.commons_collections_version = '4.1'
    ext.beanutils_version = '1.9.3'
    ext.crash_version = 'cadb53544fbb3c0fb901445da614998a6a419488'
    ext.jsr305_version = constants.getProperty("jsr305Version")
    ext.spring_jdbc_version ='5.0.0.RELEASE'
    ext.shiro_version = '1.4.0'
    ext.shadow_version = '2.0.4'
    ext.artifactory_plugin_version = constants.getProperty('artifactoryPluginVersion')
    ext.hikari_version = '2.5.1'
    ext.liquibase_version = '3.5.5'
    ext.artifactory_contextUrl = 'https://ci-artifactory.corda.r3cev.com/artifactory'
    ext.snake_yaml_version = constants.getProperty('snakeYamlVersion')
    ext.docker_compose_rule_version = '0.33.0'
    ext.selenium_version = '3.8.1'
    ext.ghostdriver_version = '2.1.0'
    ext.eaagentloader_version = '1.0.3'
    ext.curator_version = '4.0.1'
    ext.proguard_version = constants.getProperty('proguardVersion')
    ext.jsch_version = '0.1.54'
    ext.commons_cli_version = '1.4'
    ext.protonj_version = '0.27.1' // This is now aligned with the Artemis version, but retaining in case we ever need to diverge again for a bug fix.
    ext.snappy_version = '0.4'
    ext.fast_classpath_scanner_version = '2.12.3'
    ext.jcabi_manifests_version = '1.1'
    ext.picocli_version = '3.5.2'

    // Name of the IntelliJ SDK created for the deterministic Java rt.jar.
    // ext.deterministic_idea_sdk = '1.8 (Deterministic)'

    // Update 121 is required for ObjectInputFilter.
    // Updates [131, 161] also have zip compression bugs on MacOS (High Sierra).
    ext.java8_minUpdateVersion = '171'

    repositories {
        mavenLocal()
        mavenCentral()
        jcenter()
        // This repository is needed for Dokka until 0.9.16 is released.
        maven {
            url 'https://dl.bintray.com/kotlin/kotlin-eap/'
        }
        maven {
            url "$artifactory_contextUrl/corda-releases"
        }
    }
    dependencies {
        classpath "org.jetbrains.kotlin:kotlin-gradle-plugin:$kotlin_version"
        classpath "org.jetbrains.kotlin:kotlin-allopen:$kotlin_version"
        classpath 'com.jfrog.bintray.gradle:gradle-bintray-plugin:1.4'
        classpath "net.corda.plugins:publish-utils:$gradle_plugins_version"
        classpath "net.corda.plugins:quasar-utils:$gradle_plugins_version"
        classpath "net.corda.plugins:cordformation:$gradle_plugins_version"
        classpath "net.corda.plugins:cordapp:$gradle_plugins_version"
        classpath "net.corda.plugins:api-scanner:$gradle_plugins_version"
        classpath "net.corda.plugins:jar-filter:$gradle_plugins_version"
        classpath "net.sf.proguard:proguard-gradle:$proguard_version"
        classpath 'com.github.ben-manes:gradle-versions-plugin:0.15.0'
        classpath "org.jetbrains.kotlin:kotlin-noarg:$kotlin_version"
        classpath "org.jetbrains.dokka:dokka-gradle-plugin:${dokka_version}"
        classpath "net.i2p.crypto:eddsa:$eddsa_version" // Needed for ServiceIdentityGenerator in the build environment.
        classpath "org.owasp:dependency-check-gradle:${dependency_checker_version}"
        classpath "org.jfrog.buildinfo:build-info-extractor-gradle:$artifactory_plugin_version"
    }
}

plugins {
    // TODO The capsule plugin requires the newer DSL plugin block.It would be nice if we could unify all the plugins into one style,
    // but the DSL has some restrictions e.g can't be used on the allprojects section. So we should revisit this if there are improvements in Gradle.
    // Version 1.0.2 of this plugin uses capsule:1.0.1
    id "us.kirchmeier.capsule" version "1.0.2"
}

ext {
    corda_revision = "git rev-parse HEAD".execute().text.trim()
}

apply plugin: 'project-report'
apply plugin: 'com.github.ben-manes.versions'
apply plugin: 'net.corda.plugins.publish-utils'
apply plugin: 'maven-publish'
apply plugin: 'com.jfrog.artifactory'

// We need the following three lines even though they're inside an allprojects {} block below because otherwise
// IntelliJ gets confused when importing the project and ends up erasing and recreating the .idea directory, along
// with the run configurations. It also doesn't realise that the project is a Java 8 project and misconfigures
// the resulting import. This fixes it.
apply plugin: 'java'
sourceCompatibility = 1.8
targetCompatibility = 1.8


allprojects {
    apply plugin: 'kotlin'
    apply plugin: 'jacoco'
    apply plugin: 'org.owasp.dependencycheck'
    apply plugin: 'kotlin-allopen'

    allOpen {
        annotations(
                "javax.persistence.Entity",
                "javax.persistence.Embeddable",
                "javax.persistence.MappedSuperclass"
        )
    }

    dependencyCheck {
        suppressionFile = '.ci/dependency-checker/suppressedLibraries.xml'
        cveValidForHours = 1
        format = 'ALL'
    }
    sourceCompatibility = 1.8
    targetCompatibility = 1.8

    tasks.withType(JavaCompile) {
        options.compilerArgs << "-Xlint:unchecked" << "-Xlint:deprecation" << "-Xlint:-options" << "-parameters"
        options.encoding = 'UTF-8'
    }

    tasks.withType(org.jetbrains.kotlin.gradle.tasks.KotlinCompile).all {
        kotlinOptions {
            languageVersion = "1.2"
            apiVersion = "1.2"
            jvmTarget = "1.8"
            javaParameters = true   // Useful for reflection.
            freeCompilerArgs = ['-Xjvm-default=compatibility']
            allWarningsAsErrors = project.hasProperty('compilation.allWarningsAsErrors') ? project.property('compilation.allWarningsAsErrors').toBoolean() : false
        }
    }

    tasks.withType(Jar) { task ->
        // Includes War and Ear
        manifest {
            attributes('Corda-Release-Version': corda_release_version)
            attributes('Corda-Platform-Version': corda_platform_version)
            attributes('Corda-Revision': corda_revision)
            attributes('Corda-Vendor': 'Corda Enterprise Edition')
            attributes('Automatic-Module-Name': "net.corda.${task.project.name.replaceAll('-', '.')}")
        }
    }

    tasks.withType(Test) {
        failFast = project.hasProperty('tests.failFast') ? project.property('tests.failFast').toBoolean() : false

        // Prevent the project from creating temporary files outside of the build directory.
        systemProperty 'java.io.tmpdir', buildDir.absolutePath

         // relational database provider to be used by node
        final DATABASE_PROVIDER = "custom.databaseProvider"
        final DATASOURCE_URL = "corda.dataSourceProperties.dataSource.url"
        final DATASOURCE_CLASSNAME = "corda.dataSourceProperties.dataSourceClassName"
        final DATASOURCE_USER = "corda.dataSourceProperties.dataSource.user"
        final DATASOURCE_PASSWORD = "corda.dataSourceProperties.dataSource.password"

        // integration testing database configuration (to be used in conjunction with a DATABASE_PROVIDER)
        final TEST_DB_ADMIN_USER = "test.db.admin.user"
        final TEST_DB_ADMIN_PASSWORD = "test.db.admin.password"
        final TEST_DB_SCRIPT_DIR = "test.db.script.dir"

        [DATABASE_PROVIDER,DATASOURCE_URL, DATASOURCE_CLASSNAME, DATASOURCE_USER, DATASOURCE_PASSWORD,
          TEST_DB_ADMIN_USER, TEST_DB_ADMIN_PASSWORD, TEST_DB_SCRIPT_DIR].forEach {
            def property = System.getProperty(it)
            if (property != null) {
                systemProperty(it, property)
            }
        }

        if (System.getProperty("test.maxParallelForks") != null) {
            maxParallelForks = Integer.valueOf(System.getProperty("test.maxParallelForks"))
            logger.debug("System property test.maxParallelForks found - setting max parallel forks to $maxParallelForks for $project")
        }

        if (project.path.startsWith(':experimental') && System.getProperty("experimental.test.enable") == null) {
            enabled = false
        }
    }

    group 'com.r3.corda'
    version "$corda_release_version"

    repositories {
        mavenLocal()
        mavenCentral()
        jcenter()
        maven { url "$artifactory_contextUrl/corda-dependencies" }
        maven { url 'https://jitpack.io' }
        maven { url "$artifactory_contextUrl/corda-releases" } // cordform-common
        if (project.hasProperty("mavenOracleUsername") && project.hasProperty("mavenOraclePassword")) {
            maven {
                // For integrationTest task when running against Oracle database the JDBC driver is in Oracle Maven repository with login access only,
                // setup an account on https://login.oracle.com/oaam_server/login.do
                // provide credentials to Gradle task by -PmavenOracleUsername=... -PmavenOraclePassword=...
                url "https://www.oracle.com/content/secure/maven/content"
                credentials {
                    username = project.property("mavenOracleUsername")
                    password = project.property("mavenOraclePassword")
                }
            }
        }
    }

    configurations {
        all {
            resolutionStrategy {
                // Force dependencies to use the same version of Kotlin as Corda.
                force "org.jetbrains.kotlin:kotlin-stdlib-jdk7:$kotlin_version"
                force "org.jetbrains.kotlin:kotlin-stdlib-jdk8:$kotlin_version"
                force "org.jetbrains.kotlin:kotlin-reflect:$kotlin_version"

                // Force dependencies to use the same version of Guava as Corda.
                force "com.google.guava:guava:$guava_version"

                // Demand that everything uses our given version of Netty.
                eachDependency { details ->
                    if (details.requested.group == 'io.netty' && details.requested.name.startsWith('netty-')) {
                        details.useVersion netty_version
                    }
                }
            }
        }
        compile {
            // We want to use SLF4J's version of these bindings: jcl-over-slf4j
            // Remove any transitive dependency on Apache's version.
            exclude group: 'commons-logging', module: 'commons-logging'
            // Remove any transitive dependency on Logback (e.g. Liquibase 3.6 introduces this dependency)
            exclude group: 'ch.qos.logback'

            // Netty-All is an uber-jar which contains every Netty module.
            // Exclude it to force us to use the individual Netty modules instead.
            exclude group: 'io.netty', module: 'netty-all'
        }
        runtime {
            // We never want isolated.jar on classPath, since we want to test jar being dynamically loaded as an attachment
            exclude module: 'isolated'
        }
    }
}

// Check that we are running on a Java 8 JDK. The source/targetCompatibility values above aren't sufficient to
// guarantee this because those are properties checked by the Java plugin, but we're using Kotlin.
//
// We recommend a specific minor version (unfortunately, not checkable directly) because JavaFX adds APIs in
// minor releases, so we can't work with just any Java 8, it has to be a recent one.
if (!JavaVersion.current().java8Compatible)
    throw new GradleException("Corda requires Java 8, please upgrade to at least 1.8.0_$java8_minUpdateVersion")

// Required for building out the fat JAR.
dependencies {
    compile project(':node')
    compile "com.google.guava:guava:$guava_version"

    // Set to corda compile to ensure it exists now deploy nodes no longer relies on build
    compile project(path: ":node:capsule", configuration: 'runtimeArtifacts')
    compile project(path: ":webserver:webcapsule", configuration: 'runtimeArtifacts')

    // For the buildCordappDependenciesJar task
    runtime project(':client:jfx')
    runtime project(':client:mock')
    runtime project(':client:rpc')
    runtime project(':core')
    runtime project(':confidential-identities')
    runtime project(':finance')
    runtime project(':webserver')
    testCompile project(':test-utils')
}

jar {
    // Prevent the root project from building an unwanted dummy CorDapp.
    enabled = false
}

task jacocoRootReport(type: org.gradle.testing.jacoco.tasks.JacocoReport) {
    dependsOn = subprojects.test
    additionalSourceDirs = files(subprojects.sourceSets.main.allSource.srcDirs)
    sourceDirectories = files(subprojects.sourceSets.main.allSource.srcDirs)
    classDirectories = files(subprojects.sourceSets.main.output)
    executionData = files(subprojects.jacocoTestReport.executionData)
    reports {
        html.enabled = true
        xml.enabled = true
        csv.enabled = false
    }
    onlyIf = {
        true
    }
    doFirst {
        executionData = files(executionData.findAll {
            it.exists()
        })
    }
}

tasks.withType(Test) {
    reports.html.destination = file("${reporting.baseDir}/${name}")
}

task testReport(type: TestReport) {
    destinationDir = file("$buildDir/reports/allTests")
    // Include the results from the `test` task in all subprojects
    reportOn subprojects*.test
}

bintrayConfig {
    // user = System.getenv('CORDA_BINTRAY_USER')
    // key = System.getenv('CORDA_BINTRAY_KEY')
    repo = 'corda'
    org = 'r3'
    licenses = ['Apache-2.0']
    vcsUrl = 'https://github.com/corda/corda'
    projectUrl = 'https://github.com/corda/corda'
    gpgSign = true
    gpgPassphrase = System.getenv('CORDA_BINTRAY_GPG_PASSPHRASE')
    publications = [
            'corda-jfx',
            'corda-mock',
            'corda-rpc',
            'corda-core',
            'corda-core-deterministic',
            'corda-deterministic-verifier',
            'corda-djvm',
            'corda',
            'corda-finance',
            'corda-node',
            'corda-node-api',
            'corda-test-common',
            'corda-test-utils',
            'corda-jackson',
            'corda-webserver-impl',
            'corda-webserver',
            'corda-node-driver',
            'corda-confidential-identities',
            'corda-launcher',
            'corda-shell',
            'corda-tools-shell-cli',
            'corda-serialization',
            'corda-serialization-deterministic',
            'corda-tools-blob-inspector',
            'corda-tools-explorer',
            'corda-tools-network-bootstrapper',
<<<<<<< HEAD
            'corda-firewall',
            'corda-ptflows',
            'jmeter-corda',
            'tools-database-manager',
            'corda-installer',
            'corda-behave-api',
            'corda-notary-healthcheck-contract',
            'corda-notary-healthcheck-cordapp',
            'corda-notary-healthcheck-client'
=======
            'corda-tools-cliutils'
>>>>>>> f5768348
    ]
    license {
        name = 'Apache-2.0'
        url = 'https://www.apache.org/licenses/LICENSE-2.0'
        distribution = 'repo'
    }
    developer {
        id = 'R3'
        name = 'R3'
        email = 'dev@corda.net'
    }
}

// Build a ZIP of all JARs required to compile the Cordapp template
// Note: corda.jar is used at runtime so no runtime ZIP is necessary.
// Resulting ZIP can be found in "build/distributions"
task buildCordappDependenciesZip(type: Zip) {
    baseName 'corda-deps'
    from configurations.runtime
    from configurations.compile
    from configurations.testCompile
    from buildscript.configurations.classpath
    from 'node/capsule/NOTICE' // CDDL notice
    duplicatesStrategy = DuplicatesStrategy.EXCLUDE
}

artifactory {
    publish {
        contextUrl = artifactory_contextUrl
        repository {
            repoKey = 'r3-corda-dev'
            username = 'teamcity'
            password = System.getenv('CORDA_ARTIFACTORY_PASSWORD')
        }

        defaults {
            // Root project applies the plugin (for this block) but does not need to be published
            if (project != rootProject) {
                publications(project.extensions.publish.name())
            }
        }
    }
}

task generateApi(type: net.corda.plugins.GenerateApi) {
    baseName = "api-corda"
}

// This exists to reduce CI build time when the envvar is set (can save up to 40 minutes)
if (file('corda-docs-only-build').exists() || (System.getenv('CORDA_DOCS_ONLY_BUILD') != null)) {
    if (file('corda-docs-only-build').exists()) {
        logger.info("Tests are disabled due to presence of file 'corda-docs-only-build' in the project root")
    } else {
        logger.info("Tests are disabled due to the presence of envvar CORDA_DOCS_ONLY_BUILD")
    }

    allprojects {
        test {
            exclude '*/**'
        }

        it.afterEvaluate {
            if (it.tasks.findByName("integrationTest") != null) {
                integrationTest {
                    exclude '*/**'
                }
            }
        }

        it.afterEvaluate {
            if (it.tasks.findByName("smokeTest") != null) {
                smokeTest {
                    exclude '*/**'
                }
            }
        }
    }
}

wrapper {
    gradleVersion = "4.10"
    distributionType = Wrapper.DistributionType.ALL
}<|MERGE_RESOLUTION|>--- conflicted
+++ resolved
@@ -390,7 +390,6 @@
             'corda-tools-blob-inspector',
             'corda-tools-explorer',
             'corda-tools-network-bootstrapper',
-<<<<<<< HEAD
             'corda-firewall',
             'corda-ptflows',
             'jmeter-corda',
@@ -399,10 +398,8 @@
             'corda-behave-api',
             'corda-notary-healthcheck-contract',
             'corda-notary-healthcheck-cordapp',
-            'corda-notary-healthcheck-client'
-=======
+            'corda-notary-healthcheck-client',
             'corda-tools-cliutils'
->>>>>>> f5768348
     ]
     license {
         name = 'Apache-2.0'
