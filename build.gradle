buildscript {
    // For sharing constants between builds
    Properties constants = new Properties()
    file("$projectDir/constants.properties").withInputStream { constants.load(it) }

    // Our version: bump this on release.
    ext.corda_release_version = "4.0-SNAPSHOT"
    ext.corda_release_distribution = "com.r3.corda"
    
    //OS version for shared dependencies
    ext.os_corda_release_version = "4.0-SNAPSHOT"

    // Increment this on any release that changes public APIs anywhere in the Corda platform
    ext.corda_platform_version = constants.getProperty("platformVersion")
    ext.gradle_plugins_version = constants.getProperty("gradlePluginsVersion")

    // Dependency versions. Can run 'gradle dependencyUpdates' to find new versions of things.
    //
    // TODO: Sort this alphabetically.
    ext.kotlin_version = constants.getProperty("kotlinVersion")

    ext.quasar_group = 'co.paralleluniverse'
    ext.quasar_version = '0.7.11_r3'

    // gradle-capsule-plugin:1.0.2 contains capsule:1.0.1 by default.
    // We must configure it manually to use the latest capsule version.
    ext.capsule_version = '1.0.3'

    ext.asm_version = '5.0.4'
    ext.artemis_version = '2.6.2'
    ext.jackson_version = '2.9.5'
    ext.jetty_version = '9.4.7.v20170914'
    ext.jersey_version = '2.25'
    ext.assertj_version = '3.8.0'
    ext.slf4j_version = '1.7.25'
    ext.log4j_version = '2.9.1'
    ext.bouncycastle_version = constants.getProperty("bouncycastleVersion")
    ext.guava_version = constants.getProperty("guavaVersion")
    ext.caffeine_version = constants.getProperty("caffeineVersion")
    ext.disruptor_version = constants.getProperty("disruptorVersion")
    ext.metrics_version = constants.getProperty("metricsVersion")
    ext.metrics_new_relic_version = constants.getProperty("metricsNewRelicVersion")
    ext.okhttp_version = '3.5.0'
    ext.netty_version = '4.1.29.Final'
    ext.tcnative_version = '2.0.14.Final'
    ext.typesafe_config_version = constants.getProperty("typesafeConfigVersion")
    ext.fileupload_version = '1.3.3'
    ext.junit_version = '4.12'
    ext.mockito_version = '2.18.3'
    ext.mockito_kotlin_version = '1.5.0'
    ext.hamkrest_version = '1.4.2.2'
    ext.jopt_simple_version = '5.0.2'
    ext.jansi_version = '1.14'
    ext.hibernate_version = '5.3.6.Final'
    ext.h2_version = '1.4.197' // Update docs if renamed or removed.
    ext.postgresql_version = '42.1.4'
    ext.rxjava_version = '1.3.8'
    ext.dokka_version = '0.9.17'
    ext.eddsa_version = '0.3.0' // Performance tuned version for enterprise.
    ext.dependency_checker_version = '4.0.0'
    ext.commons_collections_version = '4.1'
    ext.beanutils_version = '1.9.3'
    ext.crash_version = 'cadb53544fbb3c0fb901445da614998a6a419488'
    ext.jsr305_version = constants.getProperty("jsr305Version")
    ext.spring_jdbc_version ='5.0.0.RELEASE'
    ext.shiro_version = '1.4.0'
    ext.artifactory_plugin_version = constants.getProperty('artifactoryPluginVersion')
    ext.hikari_version = '2.5.1'
    ext.liquibase_version = '3.5.5'
    ext.artifactory_contextUrl = 'https://ci-artifactory.corda.r3cev.com/artifactory'
    ext.snake_yaml_version = constants.getProperty('snakeYamlVersion')
    ext.docker_compose_rule_version = '0.33.0'
    ext.selenium_version = '3.8.1'
    ext.ghostdriver_version = '2.1.0'
    ext.eaagentloader_version = '1.0.3'
    ext.curator_version = '4.0.1'
    ext.proguard_version = constants.getProperty('proguardVersion')
    ext.jsch_version = '0.1.54'
    ext.commons_cli_version = '1.4'
    ext.protonj_version = '0.27.1' // This is now aligned with the Artemis version, but retaining in case we ever need to diverge again for a bug fix.
    ext.snappy_version = '0.4'
    ext.class_graph_version = '4.2.12'
    ext.jcabi_manifests_version = '1.1'
    ext.picocli_version = '3.8.0'
    ext.commons_lang_version = '2.6'
    ext.commons_io_version = '2.6'

    // Name of the IntelliJ SDK created for the deterministic Java rt.jar.
    // ext.deterministic_idea_sdk = '1.8 (Deterministic)'

    // Update 121 is required for ObjectInputFilter.
    // Updates [131, 161] also have zip compression bugs on MacOS (High Sierra).
    // when the java version in NodeStartup.hasMinimumJavaVersion() changes, so must this check
    ext.java8_minUpdateVersion = '171'

    repositories {
        mavenLocal()
        mavenCentral()
        jcenter()
        maven {
            url 'https://kotlin.bintray.com/kotlinx'
        }
        maven {
            url "$artifactory_contextUrl/corda-releases"
        }
    }
    dependencies {
        classpath "org.jetbrains.kotlin:kotlin-gradle-plugin:$kotlin_version"
        classpath "org.jetbrains.kotlin:kotlin-allopen:$kotlin_version"
        classpath 'com.jfrog.bintray.gradle:gradle-bintray-plugin:1.4'
        classpath "net.corda.plugins:publish-utils:$gradle_plugins_version"
        classpath "net.corda.plugins:quasar-utils:$gradle_plugins_version"
        classpath "net.corda.plugins:cordformation:$gradle_plugins_version"
        classpath "net.corda.plugins:cordapp:$gradle_plugins_version"
        classpath "net.corda.plugins:api-scanner:$gradle_plugins_version"
        classpath "net.corda.plugins:jar-filter:$gradle_plugins_version"
        classpath "net.sf.proguard:proguard-gradle:$proguard_version"
        classpath 'com.github.ben-manes:gradle-versions-plugin:0.15.0'
        classpath "org.jetbrains.kotlin:kotlin-noarg:$kotlin_version"
        classpath "org.jetbrains.dokka:dokka-gradle-plugin:${dokka_version}"
        classpath "net.i2p.crypto:eddsa:$eddsa_version" // Needed for ServiceIdentityGenerator in the build environment.
        classpath "org.owasp:dependency-check-gradle:${dependency_checker_version}"
        classpath "org.jfrog.buildinfo:build-info-extractor-gradle:$artifactory_plugin_version"
    }
}

plugins {
    // TODO The capsule plugin requires the newer DSL plugin block.It would be nice if we could unify all the plugins into one style,
    // but the DSL has some restrictions e.g can't be used on the allprojects section. So we should revisit this if there are improvements in Gradle.
    // Version 1.0.2 of this plugin uses capsule:1.0.1 by default.
    id 'us.kirchmeier.capsule' version '1.0.2' apply false

    // Add the shadow plugin to the plugins classpath for the entire project.
    id 'com.github.johnrengelman.shadow' version '2.0.4' apply false
    id "com.gradle.build-scan" version "1.16"
}

ext {
    corda_revision = "git rev-parse HEAD".execute().text.trim()
}

apply plugin: 'project-report'
apply plugin: 'com.github.ben-manes.versions'
apply plugin: 'net.corda.plugins.publish-utils'
apply plugin: 'maven-publish'
apply plugin: 'com.jfrog.artifactory'

// We need the following three lines even though they're inside an allprojects {} block below because otherwise
// IntelliJ gets confused when importing the project and ends up erasing and recreating the .idea directory, along
// with the run configurations. It also doesn't realise that the project is a Java 8 project and misconfigures
// the resulting import. This fixes it.
apply plugin: 'java'
sourceCompatibility = 1.8
targetCompatibility = 1.8


allprojects {
    apply plugin: 'kotlin'
    apply plugin: 'jacoco'
    apply plugin: 'org.owasp.dependencycheck'
    apply plugin: 'kotlin-allopen'

    allOpen {
        annotations(
                "javax.persistence.Entity",
                "javax.persistence.Embeddable",
                "javax.persistence.MappedSuperclass"
        )
    }

    dependencyCheck {
        suppressionFile = '.ci/dependency-checker/suppressedLibraries.xml'
        cveValidForHours = 1
        format = 'ALL'
        failOnError = project.getProperty('owasp.failOnError')
        // by default CVSS is '11' which passes everything. Set between 0-10 to catch vulnerable deps
        failBuildOnCVSS = project.getProperty('owasp.failBuildOnCVSS').toFloat()

        analyzers {
            assemblyEnabled = false
            nuspecEnabled = false
            nugetconfEnabled = false
        }
    }
    sourceCompatibility = 1.8
    targetCompatibility = 1.8

    tasks.withType(JavaCompile) {
        options.compilerArgs << "-Xlint:unchecked" << "-Xlint:deprecation" << "-Xlint:-options" << "-parameters"
        options.encoding = 'UTF-8'
    }

    tasks.withType(org.jetbrains.kotlin.gradle.tasks.KotlinCompile).all {
        kotlinOptions {
            languageVersion = "1.2"
            apiVersion = "1.2"
            jvmTarget = "1.8"
            javaParameters = true   // Useful for reflection.
            freeCompilerArgs = ['-Xjvm-default=compatibility']
            allWarningsAsErrors = project.hasProperty('compilation.allWarningsAsErrors') ? project.property('compilation.allWarningsAsErrors').toBoolean() : false
        }
    }

    tasks.withType(Jar) { task ->
        // Includes War and Ear
        manifest {
            attributes('Corda-Release-Version': corda_release_version)
            attributes('Corda-Platform-Version': corda_platform_version)
            attributes('Corda-Revision': corda_revision)
            attributes('Corda-Vendor': 'Corda Enterprise Edition')
            attributes('Automatic-Module-Name': "net.corda.${task.project.name.replaceAll('-', '.')}")
        }
    }

    tasks.withType(Test) {
        failFast = project.hasProperty('tests.failFast') ? project.property('tests.failFast').toBoolean() : false

        // Prevent the project from creating temporary files outside of the build directory.
        systemProperty 'java.io.tmpdir', buildDir.absolutePath

         // relational database provider to be used by node
        final DATABASE_PROVIDER = "custom.databaseProvider"
        final DATASOURCE_URL = "corda.dataSourceProperties.dataSource.url"
        final DATASOURCE_CLASSNAME = "corda.dataSourceProperties.dataSourceClassName"
        final DATASOURCE_USER = "corda.dataSourceProperties.dataSource.user"
        final DATASOURCE_PASSWORD = "corda.dataSourceProperties.dataSource.password"

        // integration testing database configuration (to be used in conjunction with a DATABASE_PROVIDER)
        final TEST_DB_ADMIN_USER = "test.db.admin.user"
        final TEST_DB_ADMIN_PASSWORD = "test.db.admin.password"
        final TEST_DB_SCRIPT_DIR = "test.db.script.dir"

        [DATABASE_PROVIDER,DATASOURCE_URL, DATASOURCE_CLASSNAME, DATASOURCE_USER, DATASOURCE_PASSWORD,
          TEST_DB_ADMIN_USER, TEST_DB_ADMIN_PASSWORD, TEST_DB_SCRIPT_DIR].forEach {
            def property = System.getProperty(it)
            if (property != null) {
                systemProperty(it, property)
            }
        }

        if (System.getProperty("test.maxParallelForks") != null) {
            maxParallelForks = Integer.valueOf(System.getProperty("test.maxParallelForks"))
            logger.debug("System property test.maxParallelForks found - setting max parallel forks to $maxParallelForks for $project")
        }

        if (project.path.startsWith(':experimental') && System.getProperty("experimental.test.enable") == null) {
            enabled = false
        }

        // Required to use Gradle build cache (until Gradle 5.0 is released with default value of "append" set to false)
        // See https://github.com/gradle/gradle/issues/5269 and https://github.com/gradle/gradle/pull/6419
        extensions.configure(TypeOf.typeOf(JacocoTaskExtension)) { ex ->
            ex.append = false
        }
    }

    group 'com.r3.corda'
    version "$corda_release_version"

    repositories {
        mavenLocal()
        mavenCentral()
        jcenter()
        maven { url "http://ci-artifactory.corda.r3cev.com/artifactory/corda-dev" } //access to OS snapshots
        maven { url "$artifactory_contextUrl/corda-dependencies" }
        maven { url 'https://jitpack.io' }
        maven { url "$artifactory_contextUrl/corda-releases" } // cordform-common
    }

    configurations {
        all {
            resolutionStrategy {
                // Force dependencies to use the same version of Kotlin as Corda.
                force "org.jetbrains.kotlin:kotlin-stdlib-jdk7:$kotlin_version"
                force "org.jetbrains.kotlin:kotlin-stdlib-jdk8:$kotlin_version"
                force "org.jetbrains.kotlin:kotlin-reflect:$kotlin_version"

                // Force dependencies to use the same version of Guava as Corda.
                force "com.google.guava:guava:$guava_version"

                // Demand that everything uses our given version of Netty.
                eachDependency { details ->
                    if (details.requested.group == 'io.netty' && details.requested.name.startsWith('netty-')) {
                        if (details.requested.name.startsWith('netty-tcnative')){
                            details.useVersion tcnative_version
                        } else {
                            details.useVersion netty_version
                        }
                    }
                }
            }
        }
        compile {
            // We want to use SLF4J's version of these bindings: jcl-over-slf4j
            // Remove any transitive dependency on Apache's version.
            exclude group: 'commons-logging', module: 'commons-logging'
            // Remove any transitive dependency on Logback (e.g. Liquibase 3.6 introduces this dependency)
            exclude group: 'ch.qos.logback'

            // Netty-All is an uber-jar which contains every Netty module.
            // Exclude it to force us to use the individual Netty modules instead.
            exclude group: 'io.netty', module: 'netty-all'
        }
        runtime {
            // We never want isolated.jar on classPath, since we want to test jar being dynamically loaded as an attachment
            exclude module: 'isolated'
        }
    }
}

subprojects {
    tasks.withType(Test) {
        if (project.getProperty('test.parallel').toBoolean()) {
            maxParallelForks = Runtime.runtime.availableProcessors().intdiv(2) ?: 1
        }
    }
}

// Check that we are running on a Java 8 JDK. The source/targetCompatibility values above aren't sufficient to
// guarantee this because those are properties checked by the Java plugin, but we're using Kotlin.
//
// We recommend a specific minor version (unfortunately, not checkable directly) because JavaFX adds APIs in
// minor releases, so we can't work with just any Java 8, it has to be a recent one.
if (!JavaVersion.current().java8Compatible)
    throw new GradleException("Corda requires Java 8, please upgrade to at least 1.8.0_$java8_minUpdateVersion")

// Required for building out the fat JAR.
dependencies {
    compile project(':node')
    compile "com.google.guava:guava:$guava_version"

    // Set to corda compile to ensure it exists now deploy nodes no longer relies on build
    compile project(path: ":node:capsule", configuration: 'runtimeArtifacts')
    compile project(path: ":webserver:webcapsule", configuration: 'runtimeArtifacts')

    // For the buildCordappDependenciesJar task
    runtime project(':client:jfx')
    runtime project(':client:mock')
    runtime project(':client:rpc')
    runtime project(':core')
    runtime project(':confidential-identities')
    runtime project(':finance:workflows')
    runtime ("net.corda:corda-finance-contracts:$os_corda_release_version"){
        transitive = false
    }
    runtime project(':webserver')
    testCompile project(':test-utils')
}

jar {
    // Prevent the root project from building an unwanted dummy CorDapp.
    enabled = false
}

task jacocoRootReport(type: org.gradle.testing.jacoco.tasks.JacocoReport) {
    dependsOn = subprojects.test
    additionalSourceDirs = files(subprojects.sourceSets.main.allSource.srcDirs)
    sourceDirectories = files(subprojects.sourceSets.main.allSource.srcDirs)
    classDirectories = files(subprojects.sourceSets.main.output)
    executionData = files(subprojects.jacocoTestReport.executionData)
    reports {
        html.enabled = true
        xml.enabled = true
        csv.enabled = false
    }
    onlyIf = {
        true
    }
    doFirst {
        executionData = files(executionData.findAll {
            it.exists()
        })
    }
}

tasks.withType(Test) {
    reports.html.destination = file("${reporting.baseDir}/${name}")
}

task testReport(type: TestReport) {
    destinationDir = file("$buildDir/reports/allTests")
    // Include the results from the `test` task in all subprojects
    reportOn subprojects*.test
}

bintrayConfig {
    // user = System.getenv('CORDA_BINTRAY_USER')
    // key = System.getenv('CORDA_BINTRAY_KEY')
    repo = 'corda'
    org = 'r3'
    licenses = ['Apache-2.0']
    vcsUrl = 'https://github.com/corda/corda'
    projectUrl = 'https://github.com/corda/corda'
    gpgSign = true
    gpgPassphrase = System.getenv('CORDA_BINTRAY_GPG_PASSPHRASE')
    publications = [
            'corda-jfx',
            'corda-mock',
            'corda-rpc',
            'corda-core',
            'corda-core-deterministic',
            'corda-deterministic-verifier',
            'corda-djvm',
            'corda',
            'corda-finance',    // maintained for backwards compatibility only
            'corda-finance-workflows',
            'corda-node',
            'corda-node-api',
            'corda-test-common',
            'corda-test-utils',
            'corda-jackson',
            'corda-webserver-impl',
            'corda-webserver',
            'corda-node-driver',
            'corda-confidential-identities',
            'corda-launcher',
            'corda-shell',
            'corda-tools-shell-cli',
            'corda-serialization',
            'corda-serialization-deterministic',
            'corda-tools-blob-inspector',
            'corda-tools-explorer',
            'corda-tools-network-bootstrapper',
            'corda-tools-health-survey',
            'corda-tools-ha-utilities',
            'corda-firewall',
            'corda-ptflows',
            'jmeter-corda',
            'tools-database-manager',
            'corda-installer',
            'corda-behave-api',
            'corda-notary-healthcheck-contract',
            'corda-notary-healthcheck-cordapp',
            'corda-notary-healthcheck-client',
            'corda-tools-cliutils',
<<<<<<< HEAD
            'corda-notary-raft',
            'corda-notary-bft-smart',
            'corda-notary-jpa',
            'corda-notary-mysql',
=======
>>>>>>> 8acc2f6d
            'corda-common-configuration-parsing',
            'corda-common-validation'
    ]
    license {
        name = 'Apache-2.0'
        url = 'https://www.apache.org/licenses/LICENSE-2.0'
        distribution = 'repo'
    }
    developer {
        id = 'R3'
        name = 'R3'
        email = 'dev@corda.net'
    }
}

artifactory {
    publish {
        contextUrl = artifactory_contextUrl
        repository {
            repoKey = 'r3-corda-dev'
            username = System.getenv('CORDA_ARTIFACTORY_USERNAME')
            password = System.getenv('CORDA_ARTIFACTORY_PASSWORD')
        }

        defaults {
            // Root project applies the plugin (for this block) but does not need to be published
            if (project != rootProject) {
                publications(project.extensions.publish.name())
            }
        }
    }
}

task generateApi(type: net.corda.plugins.GenerateApi) {
    baseName = "api-corda"
}

// This exists to reduce CI build time when the envvar is set (can save up to 40 minutes)
if (file('corda-docs-only-build').exists() || (System.getenv('CORDA_DOCS_ONLY_BUILD') != null)) {
    if (file('corda-docs-only-build').exists()) {
        logger.info("Tests are disabled due to presence of file 'corda-docs-only-build' in the project root")
    } else {
        logger.info("Tests are disabled due to the presence of envvar CORDA_DOCS_ONLY_BUILD")
    }

    allprojects {
        test {
            exclude '*/**'
        }

        it.afterEvaluate {
            if (it.tasks.findByName("integrationTest") != null) {
                integrationTest {
                    exclude '*/**'
                }
            }
        }

        it.afterEvaluate {
            if (it.tasks.findByName("smokeTest") != null) {
                smokeTest {
                    exclude '*/**'
                }
            }
        }
    }
}

wrapper {
    gradleVersion = "4.10.1"
    distributionType = Wrapper.DistributionType.ALL
}

buildScan {
    termsOfServiceUrl = 'https://gradle.com/terms-of-service'
    termsOfServiceAgree = 'yes'
}<|MERGE_RESOLUTION|>--- conflicted
+++ resolved
@@ -433,13 +433,8 @@
             'corda-notary-healthcheck-cordapp',
             'corda-notary-healthcheck-client',
             'corda-tools-cliutils',
-<<<<<<< HEAD
-            'corda-notary-raft',
-            'corda-notary-bft-smart',
             'corda-notary-jpa',
             'corda-notary-mysql',
-=======
->>>>>>> 8acc2f6d
             'corda-common-configuration-parsing',
             'corda-common-validation'
     ]
