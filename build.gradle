--- conflicted
+++ resolved
@@ -4,17 +4,13 @@
     file("$projectDir/constants.properties").withInputStream { constants.load(it) }
 
     // Our version: bump this on release.
-<<<<<<< HEAD
-    ext.corda_release_version = "4.0-SNAPSHOT"
+    ext.corda_release_version = "5.0-SNAPSHOT"
     ext.corda_release_distribution = "com.r3.corda"
-    
+
     //OS version for shared dependencies
-    ext.os_corda_release_version = "4.0-SNAPSHOT"
+    ext.os_corda_release_version = "5.0-SNAPSHOT"
 
     // Increment this on any release that changes public APIs anywhere in the Corda platform
-=======
-    ext.corda_release_version = "5.0-SNAPSHOT"
->>>>>>> fbb00bff
     ext.corda_platform_version = constants.getProperty("platformVersion")
     ext.gradle_plugins_version = constants.getProperty("gradlePluginsVersion")
 
