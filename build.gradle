--- conflicted
+++ resolved
@@ -13,52 +13,6 @@
 apply plugin: 'java'
 apply plugin: 'artifactory-publish'
 
-<<<<<<< HEAD
-ext {
-  libDir = "${buildDir}/lib"
-}
-
-repositories {
-  ivy {
-    name "ivyLocal"
-    url "${System.env.HOME}/.ivy2/local"
-    layout 'maven'
-  }
-
-  ivy {
-    name "jcenter"
-    if(version.contains("SNAPSHOT")) {
-      url "http://oss.jfrog.org/artifactory/oss-snapshot-local"
-    } else {
-      url "http://oss.jfrog.org/artifactory/oss-release-local"
-    }
-    layout 'maven'
-  }
-}
-
-configurations {
-  create('windows-i386')
-  create('windows-x86_64')
-}
-
-dependencies {
-  'windows-i386' "com.readytalk:win32:1.0.0-SNAPSHOT"
-  'windows-x86_64' "com.readytalk:win64:1.0.0-SNAPSHOT"
-}
-
-model {
-  platforms {
-    if(project.hasProperty("platform") && project.hasProperty("arch")) {
-      create("${platform}-${arch}") {
-        operatingSystem "${platform}"
-        architecture "${arch}"
-      }
-    } else {
-      create("linux-x86_64") {
-        operatingSystem "linux"
-        architecture "x86_64"
-      }
-=======
 enum SupportedOS implements OperatingSystem {
   LINUX, WINDOWS, MACOSX;
 
@@ -77,7 +31,6 @@
         throw new IllegalArgumentException(m)
     }
   }
->>>>>>> 8bd28937
 
   public String getName() {
     return toString().toLowerCase()
@@ -117,6 +70,35 @@
   }
   java_home = java_home
 
+  libDir = "${buildDir}/lib"
+}
+
+repositories {
+  ivy {
+    name "ivyLocal"
+    url "${System.env.HOME}/.ivy2/local"
+    layout 'maven'
+  }
+
+  ivy {
+    name "jcenter"
+    if(version.contains("SNAPSHOT")) {
+      url "http://oss.jfrog.org/artifactory/oss-snapshot-local"
+    } else {
+      url "http://oss.jfrog.org/artifactory/oss-release-local"
+    }
+    layout 'maven'
+  }
+}
+
+configurations {
+  create('windows-i386')
+  create('windows-x86_64')
+}
+
+dependencies {
+  'windows-i386' "com.readytalk:win32:1.0.0-SNAPSHOT"
+  'windows-x86_64' "com.readytalk:win64:1.0.0-SNAPSHOT"
 }
 
 model {
@@ -139,7 +121,6 @@
         executable "make"
         args "platform=${platform.operatingSystem.name}",
              "arch=${platform.architecture.name}"
-<<<<<<< HEAD
         switch ( platform.name ) {
           case "windows-i386":
             dependsOn extractWin32
@@ -149,11 +130,7 @@
             dependsOn extractWin64
             args "win32=${libDir}/tools/win64"
             break
-        }
-        environment JAVA_HOME: "/usr/local/java"
-=======
         environment JAVA_HOME: java_home
->>>>>>> 8bd28937
       }
 
       assemble {
