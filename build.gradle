import com.r3.testing.DistributeTestsBy
import com.r3.testing.ParallelTestGroup
import com.r3.testing.PodLogLevel

import static org.gradle.api.JavaVersion.VERSION_11
import static org.gradle.api.JavaVersion.VERSION_1_8

buildscript {
    // For sharing constants between builds
    Properties constants = new Properties()
    file("$projectDir/constants.properties").withInputStream { constants.load(it) }

    // Our version: bump this on release.
    ext.baseVersion = constants.getProperty("cordaVersion")
    ext.versionSuffix = constants.getProperty("versionSuffix")

    ext.corda_platform_version = constants.getProperty("platformVersion")
    ext.gradle_plugins_version = constants.getProperty("gradlePluginsVersion")

    // Dependency versions. Can run 'gradle dependencyUpdates' to find new versions of things.
    //
    // TODO: Sort this alphabetically.
    ext.kotlin_version = constants.getProperty("kotlinVersion")
    ext.warnings_as_errors = project.hasProperty("compilation.warningsAsErrors") ? project.property("compilation.warningsAsErrors").toBoolean() : false

    ext.quasar_group = 'co.paralleluniverse'
    // Set version of Quasar according to version of Java used:
    if (JavaVersion.current() == JavaVersion.VERSION_11) {
        ext.quasar_version = constants.getProperty("quasarVersion11")
        ext.quasar_classifier = constants.getProperty("quasarClassifier11")
        ext.jdkClassifier = constants.getProperty("jdkClassifier11")
    } else {
        ext.quasar_version = constants.getProperty("quasarVersion")
        ext.quasar_classifier = constants.getProperty("quasarClassifier")
        ext.jdkClassifier = constants.getProperty("jdkClassifier")
    }
    ext.cordaScanApiClassifier = jdkClassifier
    ext.quasar_exclusions = [
            'co.paralleluniverse**',
            'groovy**',
            'com.esotericsoftware.**',
            'jdk**',
            'junit**',
            'kotlin**',
            'net.rubygrapefruit.**',
            'org.gradle.**',
            'org.apache.**',
            'org.jacoco.**',
            'org.junit**',
            'org.slf4j**',
            'worker.org.gradle.**',
            'com.nhaarman.mockito_kotlin**',
            'org.assertj**',
            'org.hamcrest**',
            'org.mockito**',
            'org.opentest4j**'
    ]

    // gradle-capsule-plugin:1.0.2 contains capsule:1.0.1 by default.
    // We must configure it manually to use the latest capsule version.
    ext.capsule_version = '1.0.3'

    ext.asm_version = '7.1'
    ext.artemis_version = '2.6.2'
    // TODO Upgrade Jackson only when corda is using kotlin 1.3.10
    ext.jackson_version = '2.9.7'
    ext.jetty_version = '9.4.19.v20190610'
    ext.jersey_version = '2.25'
    ext.servlet_version = '4.0.1'
    ext.assertj_version = '3.12.2'
    ext.slf4j_version = '1.7.26'
    ext.log4j_version = '2.11.2'
    ext.bouncycastle_version = constants.getProperty("bouncycastleVersion")
    ext.guava_version = constants.getProperty("guavaVersion")
    ext.caffeine_version = constants.getProperty("caffeineVersion")
    ext.disruptor_version = constants.getProperty("disruptorVersion")
    ext.metrics_version = constants.getProperty("metricsVersion")
    ext.metrics_new_relic_version = constants.getProperty("metricsNewRelicVersion")
    ext.djvm_version = constants.getProperty("djvmVersion")
    ext.deterministic_rt_version = constants.getProperty('deterministicRtVersion')
    ext.okhttp_version = '3.14.2'
    ext.netty_version = '4.1.29.Final'
    ext.tcnative_version = '2.0.14.Final'
    ext.typesafe_config_version = constants.getProperty("typesafeConfigVersion")
    ext.fileupload_version = '1.4'
    // Legacy JUnit 4 version
    ext.junit_version = '4.12'
    // Need this version to access classpath scanning error handling fix -
    // see https://github.com/junit-team/junit5/commit/389de48c2a18c5a93a7203ef424aa47a8a835a74
    // Upgrade to 5.5.x when GA release is available.
    ext.junit_vintage_version = '5.5.0-RC1'
    ext.junit_jupiter_version = '5.5.0-RC1'
    ext.junit_platform_version = '1.5.0-RC1'
    ext.mockito_version = '2.28.2'
    ext.mockito_kotlin_version = '1.6.0'
    ext.hamkrest_version = '1.7.0.0'
    ext.jopt_simple_version = '5.0.2'
    ext.jansi_version = '1.18'
    ext.hibernate_version = '5.4.3.Final'
    ext.h2_version = '1.4.199' // Update docs if renamed or removed.
    ext.rxjava_version = '1.3.8'
    ext.dokka_version = '0.9.17'
    ext.eddsa_version = '0.3.0'
    ext.dependency_checker_version = '5.2.0'
    ext.commons_collections_version = '4.3'
    ext.beanutils_version = '1.9.3'
    ext.crash_version = '1.7.2'
    ext.jsr305_version = constants.getProperty("jsr305Version")
    ext.shiro_version = '1.4.1'
    ext.artifactory_plugin_version = constants.getProperty('artifactoryPluginVersion')
    ext.hikari_version = '3.3.1'
    ext.liquibase_version = '3.6.3'
    ext.artifactory_contextUrl = 'https://software.r3.com/artifactory'
    ext.snake_yaml_version = constants.getProperty('snakeYamlVersion')
    ext.docker_compose_rule_version = '0.35.0'
    ext.selenium_version = '3.141.59'
    ext.ghostdriver_version = '2.1.0'
    ext.proguard_version = constants.getProperty('proguardVersion')
    ext.jsch_version = '0.1.55'
    ext.protonj_version = '0.33.0' // Overide Artemis version
    ext.snappy_version = '0.4'
    ext.class_graph_version = constants.getProperty('classgraphVersion')
    ext.jcabi_manifests_version = '1.1'
    ext.picocli_version = '3.9.6'
    ext.commons_lang_version = '3.9'
    ext.commons_io_version = '2.6'
    ext.controlsfx_version = '8.40.15'
    if (JavaVersion.current() == JavaVersion.VERSION_11) {
        // has been compiled by a more recent version of the Java Runtime (class file version 55.0)
        ext.fontawesomefx_commons_version = '11.0'
        ext.fontawesomefx_fontawesome_version = '4.7.0-11'
    } else {
        ext.fontawesomefx_commons_version = '8.15'
        ext.fontawesomefx_fontawesome_version = '4.7.0-5'
    }

    // Name of the IntelliJ SDK created for the deterministic Java rt.jar.
    // ext.deterministic_idea_sdk = '1.8 (Deterministic)'

    // Update 121 is required for ObjectInputFilter.
    // Updates [131, 161] also have zip compression bugs on MacOS (High Sierra).
    // when the java version in NodeStartup.hasMinimumJavaVersion() changes, so must this check
    ext.java8_minUpdateVersion = constants.getProperty('java8MinUpdateVersion')
    ext.corda_revision = {
        try {
            "git rev-parse HEAD".execute().text.trim()
        } catch (Exception ignored) {
            logger.warn("git is unavailable in build environment")
            "unknown"
        }
    }()
    repositories {
        mavenLocal()
        mavenCentral()
        jcenter()
        maven {
            url 'https://kotlin.bintray.com/kotlinx'
        }
        maven {
            url "$artifactory_contextUrl/corda-dependencies-dev"
        }
        maven {
            url "$artifactory_contextUrl/corda-releases"
        }
    }
    dependencies {
        classpath "org.jetbrains.kotlin:kotlin-gradle-plugin:$kotlin_version"
        classpath "org.jetbrains.kotlin:kotlin-allopen:$kotlin_version"
        classpath 'com.jfrog.bintray.gradle:gradle-bintray-plugin:1.4'
        classpath "net.corda.plugins:publish-utils:$gradle_plugins_version"
        classpath "net.corda.plugins:quasar-utils:$gradle_plugins_version"
        classpath "net.corda.plugins:cordformation:$gradle_plugins_version"
        classpath "net.corda.plugins:cordapp:$gradle_plugins_version"
        classpath "net.corda.plugins:api-scanner:$gradle_plugins_version"
        classpath "net.corda.plugins:jar-filter:$gradle_plugins_version"
        classpath "net.sf.proguard:proguard-gradle:$proguard_version"
        classpath 'com.github.ben-manes:gradle-versions-plugin:0.15.0'
        classpath "org.jetbrains.kotlin:kotlin-noarg:$kotlin_version"
        classpath "org.jetbrains.dokka:dokka-gradle-plugin:${dokka_version}"
        classpath "net.i2p.crypto:eddsa:$eddsa_version" // Needed for ServiceIdentityGenerator in the build environment.
        classpath "org.owasp:dependency-check-gradle:${dependency_checker_version}"
        classpath "org.jfrog.buildinfo:build-info-extractor-gradle:$artifactory_plugin_version"
        // Capsule gradle plugin forked and maintained locally to support Gradle 5.x
        // See https://github.com/corda/gradle-capsule-plugin
        classpath "us.kirchmeier:gradle-capsule-plugin:1.0.4_r3"
        classpath group: "com.r3.testing", name: "gradle-distributed-testing-plugin", version: "1.2-LOCAL-K8S-SHARED-CACHE-SNAPSHOT", changing: true
        classpath "com.bmuschko:gradle-docker-plugin:5.0.0"
    }
}

plugins {
    // Add the shadow plugin to the plugins classpath for the entire project.
    id 'com.github.johnrengelman.shadow' version '2.0.4' apply false
    id "com.gradle.build-scan" version "2.2.1"
    id "org.ajoberstar.grgit" version "4.0.0"
}

apply plugin: 'project-report'
apply plugin: 'com.github.ben-manes.versions'
apply plugin: 'net.corda.plugins.publish-utils'
apply plugin: 'maven-publish'
apply plugin: 'com.jfrog.artifactory'
apply plugin: "com.bmuschko.docker-remote-api"


// If the command line project option -PversionFromGit is added to the gradle invocation, we'll resolve 
// the latest git commit hash and timestamp and create a version postfix from that
if (project.hasProperty("versionFromGit")){
    ext.versionSuffix = "${grgit.head().dateTime.format("yyyyMMdd_HHmmss")}-${grgit.head().abbreviatedId}"
}

// Need the `toString()` call on these, because they need to be converted from GStringImpl to Java Strings.
if (ext.versionSuffix != ""){
    ext.corda_release_version = "${ext.baseVersion}-${ext.versionSuffix}".toString()
} else {
    ext.corda_release_version = "${ext.baseVersion}".toString()
}

// We need the following three lines even though they're inside an allprojects {} block below because otherwise
// IntelliJ gets confused when importing the project and ends up erasing and recreating the .idea directory, along
// with the run configurations. It also doesn't realise that the project is a Java 8 project and misconfigures
// the resulting import. This fixes it.
apply plugin: 'java'

logger.lifecycle("Java version: {}", JavaVersion.current())
sourceCompatibility = VERSION_1_8
if (JavaVersion.current() == JavaVersion.VERSION_1_8) {
    targetCompatibility = VERSION_1_8
} else {
    targetCompatibility = VERSION_11
}
logger.lifecycle("Java source compatibility: {}", sourceCompatibility)
logger.lifecycle("Java target compatibility: {}", targetCompatibility)
logger.lifecycle("Quasar version: {}", quasar_version)
logger.lifecycle("Quasar classifier: {}", quasar_classifier.toString())
logger.lifecycle("Building Corda version: {}", corda_release_version)

allprojects {
    apply plugin: 'kotlin'
    apply plugin: 'jacoco'
    apply plugin: 'org.owasp.dependencycheck'
    apply plugin: 'kotlin-allopen'

    allOpen {
        annotations(
                "javax.persistence.Entity",
                "javax.persistence.Embeddable",
                "javax.persistence.MappedSuperclass"
        )
    }

    dependencyCheck {
        suppressionFile = '.ci/dependency-checker/suppressedLibraries.xml'
        cveValidForHours = 1
        format = 'ALL'
        failOnError = project.property('owasp.failOnError')
        // by default CVSS is '11' which passes everything. Set between 0-10 to catch vulnerable deps
        failBuildOnCVSS = project.property('owasp.failBuildOnCVSS').toFloat()

        analyzers {
            assemblyEnabled = false
            nuspecEnabled = false
            nugetconfEnabled = false
        }
    }
    sourceCompatibility = VERSION_1_8
    if (JavaVersion.current() == JavaVersion.VERSION_1_8) {
        targetCompatibility = VERSION_1_8
    } else {
        targetCompatibility = VERSION_11
    }

    jacoco {
        // JDK11 official support (https://github.com/jacoco/jacoco/releases/tag/v0.8.3)
        toolVersion = "0.8.3"
    }

    tasks.withType(JavaCompile) {
        options.compilerArgs << "-Xlint:unchecked" << "-Xlint:deprecation" << "-Xlint:-options" << "-parameters"
        options.compilerArgs << '-XDenableSunApiLintControl'
        if (warnings_as_errors) {
            // We cannot fail the build on compiler warnings because we have java warnings that you cannot disable:
            // Signal is internal proprietary API and may be removed in a future release
            // otherwise we should have the following line here:
            // options.compilerArgs << "-Werror"
        }
        options.encoding = 'UTF-8'
    }

    tasks.withType(org.jetbrains.kotlin.gradle.tasks.KotlinCompile) {
        kotlinOptions {
            languageVersion = "1.2"
            apiVersion = "1.2"
            jvmTarget = "1.8"
            javaParameters = true   // Useful for reflection.
            freeCompilerArgs = ['-Xjvm-default=compatibility']
            allWarningsAsErrors = warnings_as_errors
        }
    }

    tasks.register('compileAll') { task ->
        task.dependsOn tasks.withType(AbstractCompile)
    }

    tasks.withType(Jar) { task ->
        // Includes War and Ear
        manifest {
            attributes('Corda-Release-Version': corda_release_version)
            attributes('Corda-Platform-Version': corda_platform_version)
            attributes('Corda-Revision': corda_revision)
            attributes('Corda-Vendor': 'Corda Open Source')
            attributes('Automatic-Module-Name': "net.corda.${task.project.name.replaceAll('-', '.')}")
        }
    }

    tasks.withType(Test) {
        forkEvery = 10
        ignoreFailures = project.hasProperty('tests.ignoreFailures') ? project.property('tests.ignoreFailures').toBoolean() : false
        failFast = project.hasProperty('tests.failFast') ? project.property('tests.failFast').toBoolean() : false

        // Prevent the project from creating temporary files outside of the build directory.
        systemProperty 'java.io.tmpdir', buildDir.absolutePath

        maxHeapSize = "1g"

        if (project.path.startsWith(':experimental') && System.getProperty("experimental.test.enable") == null) {
            enabled = false
        }

        // Required to use Gradle build cache (until Gradle 5.0 is released with default value of "append" set to false)
        // See https://github.com/gradle/gradle/issues/5269 and https://github.com/gradle/gradle/pull/6419
        extensions.configure(TypeOf.typeOf(JacocoTaskExtension)) { ex ->
            ex.append = false
        }

        maxParallelForks = (System.env.CORDA_TESTING_FORKS == null) ? 1 : "$System.env.CORDA_TESTING_FORKS".toInteger()

        systemProperty 'java.security.egd', 'file:/dev/./urandom'
    }

    tasks.withType(Test) {
        if (name.contains("integrationTest")) {
            maxParallelForks = (System.env.CORDA_INT_TESTING_FORKS == null) ? 1 : "$System.env.CORDA_INT_TESTING_FORKS".toInteger()
        }
    }

    if (jdkClassifier) {
        jar {
            // JDK11 built and published artifacts to include classifier
            archiveClassifier = jdkClassifier
        }
    }

    group 'net.corda'
    version "$corda_release_version"

    repositories {
        mavenLocal()
        mavenCentral()
        jcenter()
        maven { url "$artifactory_contextUrl/corda-dependencies" }
        maven { url 'https://repo.gradle.org/gradle/libs-releases' }
        maven { url "$artifactory_contextUrl/corda-dev" }
    }

    configurations {
        all {
            resolutionStrategy {
                // Force dependencies to use the same version of Kotlin as Corda.
                force "org.jetbrains.kotlin:kotlin-stdlib-jdk7:$kotlin_version"
                force "org.jetbrains.kotlin:kotlin-stdlib-jdk8:$kotlin_version"
                force "org.jetbrains.kotlin:kotlin-reflect:$kotlin_version"

                // Force dependencies to use the same version of Guava as Corda.
                force "com.google.guava:guava:$guava_version"

                // Demand that everything uses our given version of Netty.
                eachDependency { details ->
                    if (details.requested.group == 'io.netty' && details.requested.name.startsWith('netty-')) {
                        if (details.requested.name.startsWith('netty-tcnative')){
                            details.useVersion tcnative_version
                        } else {
                            details.useVersion netty_version
                        }
                    }
                }
            }
        }
        compile {
            // We want to use SLF4J's version of these bindings: jcl-over-slf4j
            // Remove any transitive dependency on Apache's version.
            exclude group: 'commons-logging', module: 'commons-logging'
            // Remove any transitive dependency on Logback (e.g. Liquibase 3.6 introduces this dependency)
            exclude group: 'ch.qos.logback'

            // Netty-All is an uber-jar which contains every Netty module.
            // Exclude it to force us to use the individual Netty modules instead.
            exclude group: 'io.netty', module: 'netty-all'
        }
        runtime {
            // We never want isolated.jar on classPath, since we want to test jar being dynamically loaded as an attachment
            exclude module: 'isolated'
        }
    }
}

// Check that we are running on a Java 8 JDK. The source/targetCompatibility values above aren't sufficient to
// guarantee this because those are properties checked by the Java plugin, but we're using Kotlin.
//
// We recommend a specific minor version (unfortunately, not checkable directly) because JavaFX adds APIs in
// minor releases, so we can't work with just any Java 8, it has to be a recent one.
if (!JavaVersion.current().java8Compatible)
    throw new GradleException("Corda requires Java 8, please upgrade to at least 1.8.0_$java8_minUpdateVersion")

configurations {
    detekt
}

// Required for building out the fat JAR.
dependencies {
    compile project(':node')
    compile "com.google.guava:guava:$guava_version"

    // Set to corda compile to ensure it exists now deploy nodes no longer relies on build
    compile project(path: ":node:capsule", configuration: 'runtimeArtifacts')
    compile project(path: ":testing:testserver:testcapsule:", configuration: 'runtimeArtifacts')

    // For the buildCordappDependenciesJar task
    runtime project(':client:jfx')
    runtime project(':client:mock')
    runtime project(':client:rpc')
    runtime project(':core')
    runtime project(':confidential-identities')
    runtime project(':finance:workflows')
    runtime project(':finance:contracts')
    runtime project(':testing:testserver')
    testCompile project(':test-utils')
    detekt 'io.gitlab.arturbosch.detekt:detekt-cli:1.0.1'
}

jar {
    // Prevent the root project from building an unwanted dummy CorDapp.
    enabled = false
}

task jacocoRootReport(type: org.gradle.testing.jacoco.tasks.JacocoReport) {
    dependsOn = subprojects.test
    additionalSourceDirs = files(subprojects.sourceSets.main.allSource.srcDirs)
    sourceDirectories = files(subprojects.sourceSets.main.allSource.srcDirs)
    classDirectories = files(subprojects.sourceSets.main.output)
    executionData = files(subprojects.jacocoTestReport.executionData)
    reports {
        html.enabled = true
        xml.enabled = true
        csv.enabled = false
    }
    onlyIf = {
        true
    }
    doFirst {
        executionData = files(executionData.findAll {
            it.exists()
        })
    }
}

task detekt(type: JavaExec) {
    main = "io.gitlab.arturbosch.detekt.cli.Main"
    classpath = configurations.detekt
    def input = "$projectDir"
    def config = "$projectDir/detekt-config.yml"
    def baseline = "$projectDir/detekt-baseline.xml"
    def params = ['-i', input, '-c', config, '-b', baseline]
    args(params)
}

task detektBaseline(type: JavaExec) {
    main = "io.gitlab.arturbosch.detekt.cli.Main"
    classpath = configurations.detekt
    def input = "$projectDir"
    def config = "$projectDir/detekt-config.yml, $projectDir/detekt-baseline-config.yml"
    def baseline = "$projectDir/detekt-baseline.xml"
    def params = ['-i', input, '-c', config, '-b', baseline, '--create-baseline']
    args(params)
}

tasks.withType(Test) {
    reports.html.destination = file("${reporting.baseDir}/${name}")
}

task testReport(type: TestReport) {
    destinationDir = file("$buildDir/reports/allTests")
    // Include the results from the `test` task in all subprojects
    reportOn subprojects*.test
}

bintrayConfig {
    user = System.getenv('CORDA_BINTRAY_USER')
    key = System.getenv('CORDA_BINTRAY_KEY')
    repo = 'corda'
    org = 'r3'
    licenses = ['Apache-2.0']
    vcsUrl = 'https://github.com/corda/corda'
    projectUrl = 'https://github.com/corda/corda'
    gpgSign = true
    gpgPassphrase = System.getenv('CORDA_BINTRAY_GPG_PASSPHRASE')
    publications = [
            'corda-jfx',
            'corda-mock',
            'corda-rpc',
            'corda-core',
            'corda-core-deterministic',
            'corda-deterministic-verifier',
            'corda-deserializers-djvm',
            'corda',
            'corda-finance-workflows',
            'corda-finance-contracts',
            'corda-node',
            'corda-node-api',
            'corda-node-djvm',
            'corda-test-common',
            'corda-test-utils',
            'corda-test-db',
            'corda-jackson',
            'corda-testserver-impl',
            'corda-testserver',
            'corda-node-driver',
            'corda-confidential-identities',
            'corda-shell',
            'corda-tools-shell-cli',
            'corda-serialization',
            'corda-serialization-deterministic',
            'corda-serialization-djvm',
            'corda-tools-blob-inspector',
            'corda-tools-explorer',
            'corda-tools-network-bootstrapper',
            'corda-tools-cliutils',
            'corda-common-configuration-parsing',
            'corda-common-validation',
            'corda-common-logging',
            'corda-tools-network-builder',
            'corda-tools-checkpoint-agent'
    ]
    license {
        name = 'Apache-2.0'
        url = 'https://www.apache.org/licenses/LICENSE-2.0'
        distribution = 'repo'
    }
    developer {
        id = 'R3'
        name = 'R3'
        email = 'dev@corda.net'
    }
}

// Build a ZIP of all JARs required to compile the Cordapp template
// Note: corda.jar is used at runtime so no runtime ZIP is necessary.
// Resulting ZIP can be found in "build/distributions"
task buildCordappDependenciesZip(type: Zip) {
    baseName 'corda-deps'
    from configurations.runtime
    from configurations.compile
    from configurations.testCompile
    from buildscript.configurations.classpath
    from 'node/capsule/NOTICE' // CDDL notice
    duplicatesStrategy = DuplicatesStrategy.EXCLUDE
}

artifactory {
    publish {
        contextUrl = artifactory_contextUrl
        repository {
            repoKey = 'corda-dev'
            username = System.getenv('CORDA_ARTIFACTORY_USERNAME')
            password = System.getenv('CORDA_ARTIFACTORY_PASSWORD')
        }

        defaults {
            // Root project applies the plugin (for this block) but does not need to be published
            if (project != rootProject) {
                publications(project.extensions.publish.name())
            }
        }
    }
}

task generateApi(type: net.corda.plugins.GenerateApi) {
    baseName = "api-corda"
}

// This exists to reduce CI build time when the envvar is set (can save up to 40 minutes)
if (file('corda-docs-only-build').exists() || (System.getenv('CORDA_DOCS_ONLY_BUILD') != null)) {
    if (file('corda-docs-only-build').exists()) {
        logger.info("Tests are disabled due to presence of file 'corda-docs-only-build' in the project root")
    } else {
        logger.info("Tests are disabled due to the presence of envvar CORDA_DOCS_ONLY_BUILD")
    }

    allprojects {
        test {
            exclude '*/**'
        }

        it.afterEvaluate {
            if (it.tasks.findByName("integrationTest") != null) {
                integrationTest {
                    exclude '*/**'
                }
            }
        }

        it.afterEvaluate {
            if (it.tasks.findByName("smokeTest") != null) {
                smokeTest {
                    exclude '*/**'
                }
            }
        }
    }
}

wrapper {
    gradleVersion = "5.4.1"
    distributionType = Wrapper.DistributionType.ALL
}

buildScan {
    termsOfServiceUrl = 'https://gradle.com/terms-of-service'
    termsOfServiceAgree = 'yes'
}

task allParallelIntegrationTest(type: ParallelTestGroup) {
    podLogLevel PodLogLevel.INFO
    testGroups "integrationTest"
    numberOfShards 10
    streamOutput false
    coresPerFork 2
    memoryInGbPerFork 12
    distribute DistributeTestsBy.METHOD
    nodeTaints "big"
}
task allParallelUnitTest(type: ParallelTestGroup) {
    podLogLevel PodLogLevel.INFO
    testGroups "test"
    numberOfShards 10
    streamOutput false
    coresPerFork 2
    memoryInGbPerFork 12
    distribute DistributeTestsBy.CLASS
    nodeTaints "small"
}
task allParallelUnitAndIntegrationTest(type: ParallelTestGroup) {
    testGroups "test", "integrationTest"
    numberOfShards 15
    streamOutput false
    coresPerFork 2
    memoryInGbPerFork 10
    distribute DistributeTestsBy.METHOD
    nodeTaints "big"
}
task parallelRegressionTest(type: ParallelTestGroup) {
    testGroups "test", "integrationTest", "slowIntegrationTest", "smokeTest"
<<<<<<< HEAD
    numberOfShards 15
=======
    numberOfShards 10
>>>>>>> 42eca48a
    streamOutput false
    coresPerFork 2
    memoryInGbPerFork 10
    distribute DistributeTestsBy.METHOD
    nodeTaints "big"
}
task allParallelSmokeTest(type: ParallelTestGroup) {
    testGroups "slowIntegrationTest", "smokeTest"
    numberOfShards 10
    streamOutput false
    coresPerFork 2
    memoryInGbPerFork 10
    distribute DistributeTestsBy.CLASS
    nodeTaints "big"
}
apply plugin: 'com.r3.testing.distributed-testing'
apply plugin: 'com.r3.testing.image-building'<|MERGE_RESOLUTION|>--- conflicted
+++ resolved
@@ -660,11 +660,7 @@
 }
 task parallelRegressionTest(type: ParallelTestGroup) {
     testGroups "test", "integrationTest", "slowIntegrationTest", "smokeTest"
-<<<<<<< HEAD
-    numberOfShards 15
-=======
     numberOfShards 10
->>>>>>> 42eca48a
     streamOutput false
     coresPerFork 2
     memoryInGbPerFork 10
