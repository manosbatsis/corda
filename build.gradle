--- conflicted
+++ resolved
@@ -62,14 +62,9 @@
     ext.disruptor_version = constants.getProperty("disruptorVersion")
     ext.metrics_version = constants.getProperty("metricsVersion")
     ext.metrics_new_relic_version = constants.getProperty("metricsNewRelicVersion")
-<<<<<<< HEAD
-    ext.okhttp_version = '3.14.1'
+    ext.okhttp_version = '3.14.2'
     ext.netty_version = '4.1.29.Final'
     ext.tcnative_version = '2.0.14.Final'
-=======
-    ext.okhttp_version = '3.14.2'
-    ext.netty_version = '4.1.22.Final'
->>>>>>> dd98461d
     ext.typesafe_config_version = constants.getProperty("typesafeConfigVersion")
     ext.fileupload_version = '1.4'
     // Legacy JUnit 4 version
@@ -89,24 +84,15 @@
     ext.h2_version = '1.4.199' // Update docs if renamed or removed.
     ext.postgresql_version = '42.2.5'
     ext.rxjava_version = '1.3.8'
-<<<<<<< HEAD
-    ext.dokka_version = '0.9.17'
+    ext.dokka_version = '0.9.18'
     ext.eddsa_version = '0.3.0' // Performance tuned version for enterprise.
-=======
-    ext.dokka_version = '0.9.18'
-    ext.eddsa_version = '0.2.0'
->>>>>>> dd98461d
     ext.dependency_checker_version = '4.0.2'
     ext.commons_collections_version = '4.3'
     ext.beanutils_version = '1.9.3'
     ext.crash_version = '810d2b774b85d4938be01b9b65e29e4fddbc450b'
     ext.jsr305_version = constants.getProperty("jsr305Version")
-<<<<<<< HEAD
     ext.spring_jdbc_version ='5.0.0.RELEASE'
-    ext.shiro_version = '1.4.0'
-=======
     ext.shiro_version = '1.4.1'
->>>>>>> dd98461d
     ext.artifactory_plugin_version = constants.getProperty('artifactoryPluginVersion')
     ext.hikari_version = '3.3.1'
     ext.liquibase_version = '3.6.3'
@@ -123,12 +109,8 @@
     ext.snappy_version = '0.4'
     ext.class_graph_version = '4.8.41'
     ext.jcabi_manifests_version = '1.1'
-<<<<<<< HEAD
-    ext.picocli_version = '3.8.0'
+    ext.picocli_version = '3.9.6'
     ext.commons_lang_version = '3.9'
-=======
-    ext.picocli_version = '3.9.6'
->>>>>>> dd98461d
     ext.commons_io_version = '2.6'
     ext.controlsfx_version = '8.40.15'
     ext.fontawesomefx_commons_version = '8.15'
