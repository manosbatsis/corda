--- conflicted
+++ resolved
@@ -1,4 +1,3 @@
-<<<<<<< HEAD
 #
 # R3 Proprietary and Confidential
 #
@@ -9,10 +8,7 @@
 # Distribution of this file or any portion thereof via any medium without the express permission of R3 is strictly prohibited.
 #
 
-gradlePluginsVersion=4.0.27
-=======
 gradlePluginsVersion=4.0.28
->>>>>>> 0b0ad71b
 kotlinVersion=1.2.51
 platformVersion=4
 guavaVersion=25.1-jre
