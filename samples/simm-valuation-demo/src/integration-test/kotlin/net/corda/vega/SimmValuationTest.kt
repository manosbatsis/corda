package net.corda.vega

import com.opengamma.strata.product.common.BuySell
import net.corda.core.identity.CordaX500Name
import net.corda.core.internal.div
import net.corda.core.internal.packageName
import net.corda.core.utilities.getOrThrow
import net.corda.serialization.internal.amqp.AbstractAMQPSerializationScheme
import net.corda.testing.common.internal.ProjectStructure.projectRootDir
import net.corda.testing.core.DUMMY_BANK_A_NAME
import net.corda.testing.core.DUMMY_BANK_B_NAME
import net.corda.testing.core.DUMMY_NOTARY_NAME
import net.corda.testing.driver.DriverParameters
import net.corda.testing.driver.driver
import net.corda.testing.http.HttpApi
<<<<<<< HEAD
import net.corda.testing.internal.IntegrationTest
import net.corda.testing.internal.IntegrationTestSchemas
=======
import net.corda.testing.node.NotarySpec
>>>>>>> 5b34020e
import net.corda.testing.node.internal.FINANCE_CORDAPPS
import net.corda.testing.node.internal.findCordapp
import net.corda.vega.api.PortfolioApi
import net.corda.vega.api.PortfolioApiUtils
import net.corda.vega.api.SwapDataModel
import net.corda.vega.api.SwapDataView
import net.corda.vega.plugin.customserializers.CurrencyParameterSensitivitiesSerializer
import org.assertj.core.api.Assertions.assertThat
import org.junit.After
import org.junit.Before
import org.junit.ClassRule
import org.junit.Ignore
import org.junit.Test
import java.math.BigDecimal
import java.time.LocalDate

class SimmValuationTest : IntegrationTest() {
    private companion object {
        // SIMM demo can only currently handle one valuation date due to a lack of market data or a market data source.
        val valuationDate: LocalDate = LocalDate.parse("2016-06-06")
        val nodeALegalName = DUMMY_BANK_A_NAME
        val nodeBLegalName = DUMMY_BANK_B_NAME
        const val testTradeId = "trade1"

        @ClassRule
        @JvmField
        val databaseSchemas = IntegrationTestSchemas(DUMMY_BANK_A_NAME, DUMMY_BANK_B_NAME, DUMMY_NOTARY_NAME)
    }

    @Before
    fun setup() {
        System.setProperty(AbstractAMQPSerializationScheme.SCAN_SPEC_PROP_NAME, CurrencyParameterSensitivitiesSerializer::class.packageName)
    }

    @After
    override fun tearDown() {
        System.clearProperty(AbstractAMQPSerializationScheme.SCAN_SPEC_PROP_NAME)
        super.tearDown()
    }

    @Test
    fun `runs SIMM valuation demo`() {
        val logConfigFile = projectRootDir / "samples" / "simm-valuation-demo" / "src" / "main" / "resources" / "log4j2.xml"
        assertThat(logConfigFile).isRegularFile()
        driver(DriverParameters(isDebug = true,
                cordappsForAllNodes = listOf(findCordapp("net.corda.vega.flows"), findCordapp("net.corda.vega.contracts"), findCordapp("net.corda.confidential")) + FINANCE_CORDAPPS,
                systemProperties = mapOf("log4j.configurationFile" to logConfigFile.toString()),
                notarySpecs = listOf(NotarySpec(DUMMY_NOTARY_NAME, maximumHeapSize = "1g")))
        ) {
            val nodeAFuture = startNode(providedName = nodeALegalName, maximumHeapSize = "1g")
            val nodeBFuture = startNode(providedName = nodeBLegalName, maximumHeapSize = "1g")
            val (nodeA, nodeB) = listOf(nodeAFuture, nodeBFuture).map { it.getOrThrow() }
<<<<<<< HEAD
            val nodeAWebServerFuture = startWebserver(nodeA, maximumHeapSize = "300m")
            val nodeBWebServerFuture = startWebserver(nodeB, maximumHeapSize = "300m")
=======
            val nodeAWebServerFuture = startWebserver(nodeA, "1g")
            val nodeBWebServerFuture = startWebserver(nodeB, "1g")
>>>>>>> 5b34020e
            val nodeAApi = HttpApi.fromHostAndPort(nodeAWebServerFuture.getOrThrow().listenAddress, "api/simmvaluationdemo")
            val nodeBApi = HttpApi.fromHostAndPort(nodeBWebServerFuture.getOrThrow().listenAddress, "api/simmvaluationdemo")
            val nodeBParty = getPartyWithName(nodeAApi, nodeBLegalName)
            val nodeAParty = getPartyWithName(nodeBApi, nodeALegalName)

            createTradeBetween(nodeAApi, nodeBParty, testTradeId)
            assertTradeExists(nodeBApi, nodeAParty, testTradeId)
            assertTradeExists(nodeAApi, nodeBParty, testTradeId)

            runValuationsBetween(nodeAApi, nodeBParty)
            assertValuationExists(nodeBApi, nodeAParty)
            assertValuationExists(nodeAApi, nodeBParty)
        }
    }

    private fun getPartyWithName(partyApi: HttpApi, counterparty: CordaX500Name): PortfolioApi.ApiParty {
        return getAvailablePartiesFor(partyApi).counterparties.single { it.text == counterparty }
    }

    private fun getAvailablePartiesFor(partyApi: HttpApi): PortfolioApi.AvailableParties {
        return partyApi.getJson("whoami")
    }

    private fun createTradeBetween(partyApi: HttpApi, counterparty: PortfolioApi.ApiParty, tradeId: String) {
        val trade = SwapDataModel(tradeId, "desc", valuationDate, "EUR_FIXED_1Y_EURIBOR_3M",
                valuationDate, LocalDate.parse("2020-01-02"), BuySell.BUY, BigDecimal.valueOf(1000), BigDecimal.valueOf(0.1))
        partyApi.putJson("${counterparty.id}/trades", trade)
    }

    private fun assertTradeExists(partyApi: HttpApi, counterparty: PortfolioApi.ApiParty, tradeId: String) {
        val trades = partyApi.getJson<Array<SwapDataView>>("${counterparty.id}/trades")
        assertThat(trades).filteredOn { it.id == tradeId }.isNotEmpty()
    }

    private fun runValuationsBetween(partyApi: HttpApi, counterparty: PortfolioApi.ApiParty) {
        partyApi.postJson("${counterparty.id}/portfolio/valuations/calculate", PortfolioApi.ValuationCreationParams(valuationDate))
    }

    private fun assertValuationExists(partyApi: HttpApi, counterparty: PortfolioApi.ApiParty) {
        val valuations = partyApi.getJson<PortfolioApiUtils.ValuationsView>("${counterparty.id}/portfolio/valuations")
        assertThat(valuations.initialMargin.call["total"]).isNotEqualTo(0.0)
    }
}<|MERGE_RESOLUTION|>--- conflicted
+++ resolved
@@ -13,12 +13,9 @@
 import net.corda.testing.driver.DriverParameters
 import net.corda.testing.driver.driver
 import net.corda.testing.http.HttpApi
-<<<<<<< HEAD
 import net.corda.testing.internal.IntegrationTest
 import net.corda.testing.internal.IntegrationTestSchemas
-=======
 import net.corda.testing.node.NotarySpec
->>>>>>> 5b34020e
 import net.corda.testing.node.internal.FINANCE_CORDAPPS
 import net.corda.testing.node.internal.findCordapp
 import net.corda.vega.api.PortfolioApi
@@ -71,13 +68,8 @@
             val nodeAFuture = startNode(providedName = nodeALegalName, maximumHeapSize = "1g")
             val nodeBFuture = startNode(providedName = nodeBLegalName, maximumHeapSize = "1g")
             val (nodeA, nodeB) = listOf(nodeAFuture, nodeBFuture).map { it.getOrThrow() }
-<<<<<<< HEAD
-            val nodeAWebServerFuture = startWebserver(nodeA, maximumHeapSize = "300m")
-            val nodeBWebServerFuture = startWebserver(nodeB, maximumHeapSize = "300m")
-=======
             val nodeAWebServerFuture = startWebserver(nodeA, "1g")
             val nodeBWebServerFuture = startWebserver(nodeB, "1g")
->>>>>>> 5b34020e
             val nodeAApi = HttpApi.fromHostAndPort(nodeAWebServerFuture.getOrThrow().listenAddress, "api/simmvaluationdemo")
             val nodeBApi = HttpApi.fromHostAndPort(nodeBWebServerFuture.getOrThrow().listenAddress, "api/simmvaluationdemo")
             val nodeBParty = getPartyWithName(nodeAApi, nodeBLegalName)
