package net.corda.node.amqp

import com.nhaarman.mockito_kotlin.doReturn
import com.nhaarman.mockito_kotlin.whenever
import net.corda.core.crypto.toStringShort
import net.corda.core.internal.div
<<<<<<< HEAD
import net.corda.core.utilities.NetworkHostAndPort
import net.corda.core.utilities.contextLogger
import net.corda.core.utilities.hours
=======
import net.corda.core.toFuture
>>>>>>> b6fe3b2a
import net.corda.core.utilities.loggerFor
import net.corda.node.services.config.*
import net.corda.node.services.messaging.ArtemisMessagingServer
import net.corda.nodeapi.internal.ArtemisMessagingClient
import net.corda.nodeapi.internal.ArtemisMessagingComponent
import net.corda.nodeapi.internal.ArtemisMessagingComponent.Companion.P2PMessagingHeaders
import net.corda.nodeapi.internal.bridging.AMQPBridgeManager
import net.corda.nodeapi.internal.bridging.BridgeManager
import net.corda.nodeapi.internal.protonwrapper.netty.AMQPConfiguration
import net.corda.nodeapi.internal.protonwrapper.netty.AMQPServer
import net.corda.testing.core.*
import net.corda.testing.driver.internal.incrementalPortAllocation
import net.corda.testing.internal.rigorousMock
import net.corda.testing.internal.stubs.CertificateStoreStubs
import org.apache.activemq.artemis.api.core.Message.HDR_DUPLICATE_DETECTION_ID
import org.apache.activemq.artemis.api.core.RoutingType
import org.apache.activemq.artemis.api.core.SimpleString
import org.apache.activemq.artemis.api.core.client.ClientMessage
import org.junit.Assert.assertArrayEquals
import org.junit.Ignore
import org.junit.Rule
import org.junit.Test
import org.junit.rules.TemporaryFolder
import org.junit.runner.RunWith
import org.junit.runners.Parameterized
import java.net.InetSocketAddress
import java.nio.ByteBuffer
import java.nio.channels.SocketChannel
import java.util.*
import kotlin.concurrent.thread
import kotlin.system.measureNanoTime
import kotlin.system.measureTimeMillis
import kotlin.test.assertEquals

@RunWith(Parameterized::class)
class AMQPBridgeTest(private val useOpenSsl: Boolean, private val enableSNI: Boolean) {
    companion object {

        private val logger = contextLogger()

        const val echoPhrase = "Hello!"

        @JvmStatic
        @Parameterized.Parameters(name = "useOpenSsl = {0}, enableSNI = {1}")
        fun data() = listOf(false, true).product(listOf(false, true))

        private fun String.assertEchoResponse(address: InetSocketAddress, drip: Boolean = false) {
            SocketChannel.open(address).use {

                val byteMsg = toByteArray()

                if(drip) {
                    (0 until byteMsg.size).forEach { offset ->  it.write(ByteBuffer.wrap(byteMsg, offset, 1)) }
                } else {
                    it.write(ByteBuffer.wrap(byteMsg))
                }

                val responseBuffer = ByteBuffer.allocate(length)
                do {
                    val readRes = it.read(responseBuffer)
                } while(readRes != -1 && responseBuffer.hasRemaining())
                assertEquals(this, String(responseBuffer.array()))
            }
        }
    }

    @Rule
    @JvmField
    val temporaryFolder = TemporaryFolder()

    private val log = loggerFor<AMQPBridgeTest>()

    private val BOB = TestIdentity(BOB_NAME)

    private val portAllocation = incrementalPortAllocation(10000)
    private val artemisAddress = portAllocation.nextHostAndPort()
    private val amqpAddress = portAllocation.nextHostAndPort()

    private abstract class AbstractNodeConfiguration : NodeConfiguration

    @Test
    fun `test acked and nacked messages`() {
        // Create local queue
        val sourceQueueName = "internal.peers." + BOB.publicKey.toStringShort()
        val (artemisServer, artemisClient, bridgeManager) = createArtemis(sourceQueueName)

        // Pre-populate local queue with 3 messages
        val artemis = artemisClient.started!!
        for (i in 0 until 3) {
            val artemisMessage = artemis.session.createMessage(true).apply {
                putStringProperty(P2PMessagingHeaders.bridgedCertificateSubject, ALICE_NAME.toString())
                putIntProperty(P2PMessagingHeaders.senderUUID, i)
                writeBodyBufferBytes("Test$i".toByteArray())
                // Use the magic deduplication property built into Artemis as our message identity too
                putStringProperty(HDR_DUPLICATE_DETECTION_ID, SimpleString(UUID.randomUUID().toString()))
            }
            artemis.producer.send(sourceQueueName, artemisMessage)
        }

        //Create target server
        val amqpServer = createAMQPServer()
        val dedupeSet = mutableSetOf<String>()

        val receive = amqpServer.onReceive.toBlocking().iterator
        amqpServer.start()

        val receivedSequence = mutableListOf<Int>()
        val atNodeSequence = mutableListOf<Int>()

        fun formatMessage(expected: String, actual: Int, received: List<Int>): String {
            return "Expected message with id $expected, got $actual, previous message receive sequence: " +
                    "${received.joinToString(",  ", "[", "]")}."
        }

        val received1 = receive.next()
        val messageID1 = received1.applicationProperties[P2PMessagingHeaders.senderUUID.toString()] as Int
        assertArrayEquals("Test$messageID1".toByteArray(), received1.payload)
        assertEquals(0, messageID1)
        dedupeSet += received1.applicationProperties[HDR_DUPLICATE_DETECTION_ID.toString()] as String
        received1.complete(true) // Accept first message
        receivedSequence += messageID1
        atNodeSequence += messageID1

        val received2 = receive.next()
        val messageID2 = received2.applicationProperties[P2PMessagingHeaders.senderUUID.toString()] as Int
        assertArrayEquals("Test$messageID2".toByteArray(), received2.payload)
        assertEquals(1, messageID2, formatMessage("1", messageID2, receivedSequence))
        received2.complete(false) // Reject message and don't add to dedupe
        receivedSequence += messageID2 // reflects actual sequence

        // drop things until we get back to the replay
        while (true) {
            val received3 = receive.next()
            val messageID3 = received3.applicationProperties[P2PMessagingHeaders.senderUUID.toString()] as Int
            assertArrayEquals("Test$messageID3".toByteArray(), received3.payload)
            receivedSequence += messageID3
            if (messageID3 != 1) { // keep rejecting any batched items following rejection
                received3.complete(false)
            } else { // beginnings of replay so accept again
                received3.complete(true)
                val messageId = received3.applicationProperties[HDR_DUPLICATE_DETECTION_ID.toString()] as String
                if (messageId !in dedupeSet) {
                    dedupeSet += messageId
                    atNodeSequence += messageID3
                }
                break
            }
        }

        // start receiving again, but discarding duplicates
        while (true) {
            val received4 = receive.next()
            val messageID4 = received4.applicationProperties[P2PMessagingHeaders.senderUUID.toString()] as Int
            assertArrayEquals("Test$messageID4".toByteArray(), received4.payload)
            receivedSequence += messageID4
            val messageId = received4.applicationProperties[HDR_DUPLICATE_DETECTION_ID.toString()] as String
            if (messageId !in dedupeSet) {
                dedupeSet += messageId
                atNodeSequence += messageID4
            }
            received4.complete(true)
            if (messageID4 == 2) { // started to replay messages after rejection point
                break
            }
        }

        // Send a fresh item and check receive
        val artemisMessage = artemis.session.createMessage(true).apply {
            putStringProperty(P2PMessagingHeaders.bridgedCertificateSubject, ALICE_NAME.toString())
            putIntProperty(P2PMessagingHeaders.senderUUID, 3)
            writeBodyBufferBytes("Test3".toByteArray())
            // Use the magic deduplication property built into Artemis as our message identity too
            putStringProperty(HDR_DUPLICATE_DETECTION_ID, SimpleString(UUID.randomUUID().toString()))
        }
        artemis.producer.send(sourceQueueName, artemisMessage)


        // start receiving again, discarding duplicates
        while (true) {
            val received5 = receive.next()
            val messageID5 = received5.applicationProperties[P2PMessagingHeaders.senderUUID.toString()] as Int
            assertArrayEquals("Test$messageID5".toByteArray(), received5.payload)
            receivedSequence += messageID5
            val messageId = received5.applicationProperties[HDR_DUPLICATE_DETECTION_ID.toString()] as String
            if (messageId !in dedupeSet) {
                dedupeSet += messageId
                atNodeSequence += messageID5
            }
            received5.complete(true)
            if (messageID5 == 3) { // reached our fresh message
                break
            }
        }

        log.info("Message sequence: ${receivedSequence.joinToString(", ", "[", "]")}")
        log.info("Deduped sequence: ${atNodeSequence.joinToString(", ", "[", "]")}")
        assertEquals(listOf(0, 1, 2, 3), atNodeSequence)
        bridgeManager.stop()
        amqpServer.stop()
        artemisClient.stop()
        artemisServer.stop()
    }

    @Test
<<<<<<< HEAD
    fun `test healthcheck and normal messages`() {
        // Create local queue
        val sourceQueueName = "internal.peers." + BOB.publicKey.toStringShort()
        val (artemisServer, artemisClient, bridgeManager) = createArtemis(sourceQueueName)

        val artemis = artemisClient.started!!

        //Create target server
        val amqpServer = createAMQPServer(echoPhrase = echoPhrase)

        val receive = amqpServer.onReceive.toBlocking().iterator
        amqpServer.start()

        // Perform communication via TCP socket to see if the server can echo
        val socketAddress = InetSocketAddress(amqpServer.hostName, amqpServer.port)
        echoPhrase.assertEchoResponse(socketAddress, true)

        // Do with longer echo phrase with correct prefix.
        (echoPhrase + "0123456789".repeat(1000)).assertEchoResponse(socketAddress)

        // Send a fresh item and check receive
        val artemisMessage = artemis.session.createMessage(true).apply {
            putStringProperty(P2PMessagingHeaders.bridgedCertificateSubject, ALICE_NAME.toString())
            putIntProperty(P2PMessagingHeaders.senderUUID, 3)
            writeBodyBufferBytes("Test3".toByteArray())
            // Use the magic deduplication property built into Artemis as our message identity too
            putStringProperty(HDR_DUPLICATE_DETECTION_ID, SimpleString(UUID.randomUUID().toString()))
        }
        artemis.producer.send(sourceQueueName, artemisMessage)

        val received5 = receive.next()
        val messageID5 = received5.applicationProperties[P2PMessagingHeaders.senderUUID.toString()] as Int
        assertArrayEquals("Test$messageID5".toByteArray(), received5.payload)

        // Do with longer echo phrase with correct prefix, using byte by byte drip
        logger.info("Before long message drip")
        (echoPhrase + "0123456789".repeat(100)).assertEchoResponse(socketAddress, true)
        logger.info("After long message drip")

        bridgeManager.stop()
        amqpServer.stop()
=======
    fun `bridge with strict CRL checking does not connect to server with invalid certificates`() {
        // Note that the opposite of this test (that a connection is established if strict checking is disabled) is carried out by the
        // ack/nack test above. "Strict CRL checking" means that soft fail mode is disabled.
        val sourceQueueName = "internal.peers." + BOB.publicKey.toStringShort()
        val (artemisServer, artemisClient, bridge) = createArtemis(sourceQueueName, crlCheckSoftFail = false)

        createAMQPServer().use {
            val connectedFuture = it.onConnection.toFuture()
            it.start()
            val connectedResult = connectedFuture.get()
            assertEquals(false, connectedResult.connected)
        }
        bridge.stop()
>>>>>>> b6fe3b2a
        artemisClient.stop()
        artemisServer.stop()
    }

<<<<<<< HEAD
    @Test
    @Ignore("Run only manually to check the throughput of the AMQP bridge")
    fun `AMQP full bridge throughput`() {
        val numMessages = 10000
        // Create local queue
        val sourceQueueName = "internal.peers." + BOB.publicKey.toStringShort()
        val (artemisServer, artemisClient, bridgeManager) = createArtemis(sourceQueueName)

        val artemis = artemisClient.started!!
        val queueName = ArtemisMessagingComponent.RemoteInboxAddress(BOB.publicKey).queueName

        val (artemisRecServer, artemisRecClient) = createArtemisReceiver(amqpAddress, "artemisBridge")
        //artemisBridgeClient.started!!.session.createQueue(SimpleString(queueName), RoutingType.ANYCAST, SimpleString(queueName), true)

        var numReceived = 0

        artemisRecClient.started!!.session.createQueue(SimpleString(queueName), RoutingType.ANYCAST, SimpleString(queueName), true)
        val artemisConsumer = artemisRecClient.started!!.session.createConsumer(queueName)

        val rubbishPayload = ByteArray(10 * 1024)
        var timeNanosCreateMessage = 0L
        var timeNanosSendMessage = 0L
        var timeMillisRead = 0L

        val recThread = thread {
            val current = artemisConsumer.receive()
            val messageId = current.getIntProperty(P2PMessagingHeaders.senderUUID)
            assertEquals(numReceived, messageId)
            ++numReceived
            current.acknowledge()
            timeMillisRead = measureTimeMillis {
                while (numReceived < numMessages) {
                    val currentMsg = artemisConsumer.receive()
                    val loopMessageId = currentMsg.getIntProperty(P2PMessagingHeaders.senderUUID)
                    assertEquals(numReceived, loopMessageId)
                    ++numReceived
                    currentMsg.acknowledge()
                }
            }
        }
        val simpleSourceQueueName = SimpleString(sourceQueueName)
        val totalTimeMillis = measureTimeMillis {
            repeat(numMessages) { i ->
                var artemisMessage: ClientMessage? = null
                timeNanosCreateMessage += measureNanoTime {
                    artemisMessage = artemis.session.createMessage(true).apply {
                        putIntProperty(P2PMessagingHeaders.senderUUID, i)
                        writeBodyBufferBytes(rubbishPayload)
                        // Use the magic deduplication property built into Artemis as our message identity too
                        putStringProperty(HDR_DUPLICATE_DETECTION_ID, SimpleString(UUID.randomUUID().toString()))
                    }
                }
                timeNanosSendMessage += measureNanoTime {
                    artemis.producer.send(simpleSourceQueueName, artemisMessage, {})
                }
            }
            artemisClient.started!!.session.commit()
            recThread.join(1.hours.toMillis())
        }

        println("Creating $numMessages messages took ${timeNanosCreateMessage / (1000 * 1000)} milliseconds")
        println("Sending $numMessages messages took ${timeNanosSendMessage / (1000 * 1000)} milliseconds")
        println("Receiving $numMessages messages took $timeMillisRead milliseconds")
        println("Total took $totalTimeMillis milliseconds")
        assertEquals(numMessages, numReceived)

        bridgeManager.stop()
        artemisClient.stop()
        artemisServer.stop()
        artemisRecClient.stop()
        artemisRecServer.stop()
    }


    private fun createArtemis(sourceQueueName: String?): Triple<ArtemisMessagingServer, ArtemisMessagingClient, BridgeManager> {
=======
    private fun createArtemis(sourceQueueName: String?, crlCheckSoftFail: Boolean = true): Triple<ArtemisMessagingServer, ArtemisMessagingClient, BridgeManager> {
>>>>>>> b6fe3b2a
        val baseDir = temporaryFolder.root.toPath() / "artemis"
        val certificatesDirectory = baseDir / "certificates"
        val p2pSslConfiguration = CertificateStoreStubs.P2P.withCertificatesDirectory(certificatesDirectory, useOpenSsl = useOpenSsl)
        val signingCertificateStore = CertificateStoreStubs.Signing.withCertificatesDirectory(certificatesDirectory)
        val artemisConfig = rigorousMock<AbstractNodeConfiguration>().also {
            doReturn(baseDir).whenever(it).baseDirectory
            doReturn(ALICE_NAME).whenever(it).myLegalName
            doReturn(certificatesDirectory).whenever(it).certificatesDirectory
            doReturn(signingCertificateStore).whenever(it).signingCertificateStore
            doReturn(p2pSslConfiguration).whenever(it).p2pSslOptions
            doReturn(crlCheckSoftFail).whenever(it).crlCheckSoftFail
            doReturn(artemisAddress).whenever(it).p2pAddress
            doReturn(null).whenever(it).jmxMonitoringHttpPort
            doReturn(EnterpriseConfiguration(MutualExclusionConfiguration(false, "", 20000, 40000))).whenever(it).enterpriseConfiguration
        }
        artemisConfig.configureWithDevSSLCertificate()

        val artemisServer = ArtemisMessagingServer(artemisConfig, artemisAddress.copy(host = "0.0.0.0"), MAX_MESSAGE_SIZE)

        val artemisClient = ArtemisMessagingClient(artemisConfig.p2pSslOptions, artemisAddress, MAX_MESSAGE_SIZE, confirmationWindowSize = artemisConfig.enterpriseConfiguration.tuning.p2pConfirmationWindowSize)

        artemisServer.start()
        artemisClient.start()
<<<<<<< HEAD
        val bridgeManager = AMQPBridgeManager(artemisConfig.p2pSslOptions, artemisAddress, MAX_MESSAGE_SIZE, enableSNI)
=======
        val bridgeManager = AMQPBridgeManager(artemisConfig.p2pSslOptions, artemisAddress, MAX_MESSAGE_SIZE, artemisConfig.crlCheckSoftFail)
>>>>>>> b6fe3b2a
        bridgeManager.start()
        val artemis = artemisClient.started!!
        if (sourceQueueName != null) {
            // Local queue for outgoing messages
            artemis.session.createQueue(sourceQueueName, RoutingType.ANYCAST, sourceQueueName, true)
            bridgeManager.deployBridge(ALICE_NAME.toString(), sourceQueueName, listOf(amqpAddress), setOf(BOB.name))
        }
        return Triple(artemisServer, artemisClient, bridgeManager)
    }


    private fun createArtemisReceiver(targetAdress: NetworkHostAndPort, workingDir: String): Pair<ArtemisMessagingServer, ArtemisMessagingClient> {
        val baseDir = temporaryFolder.root.toPath() / workingDir
        val certificatesDirectory = baseDir / "certificates"
        val p2pSslConfiguration = CertificateStoreStubs.P2P.withCertificatesDirectory(certificatesDirectory, useOpenSsl = useOpenSsl)
        val signingCertificateStore = CertificateStoreStubs.Signing.withCertificatesDirectory(certificatesDirectory)
        val artemisConfig = rigorousMock<AbstractNodeConfiguration>().also {
            doReturn(baseDir).whenever(it).baseDirectory
            doReturn(certificatesDirectory).whenever(it).certificatesDirectory
            doReturn(BOB_NAME).whenever(it).myLegalName
            doReturn(signingCertificateStore).whenever(it).signingCertificateStore
            doReturn(p2pSslConfiguration).whenever(it).p2pSslOptions
            doReturn(targetAdress).whenever(it).p2pAddress
            doReturn(null).whenever(it).jmxMonitoringHttpPort
            @Suppress("DEPRECATION")
            doReturn(emptyList<CertChainPolicyConfig>()).whenever(it).certificateChainCheckPolicies
            doReturn(EnterpriseConfiguration(MutualExclusionConfiguration(false, "", 20000, 40000))).whenever(it).enterpriseConfiguration
        }
        artemisConfig.configureWithDevSSLCertificate()
        val artemisServer = ArtemisMessagingServer(artemisConfig, NetworkHostAndPort("0.0.0.0", targetAdress.port), MAX_MESSAGE_SIZE)
        val artemisClient = ArtemisMessagingClient(artemisConfig.p2pSslOptions, targetAdress, MAX_MESSAGE_SIZE, confirmationWindowSize = 10 * 1024)
        artemisServer.start()
        artemisClient.start()

        return Pair(artemisServer, artemisClient)

    }

    private fun createAMQPServer(maxMessageSize: Int = MAX_MESSAGE_SIZE, echoPhrase: String? = null): AMQPServer {
        val baseDir = temporaryFolder.root.toPath() / "server"
        val certificatesDirectory = baseDir / "certificates"
        val p2pSslConfiguration = CertificateStoreStubs.P2P.withCertificatesDirectory(certificatesDirectory, useOpenSsl = useOpenSsl)
        val signingCertificateStore = CertificateStoreStubs.Signing.withCertificatesDirectory(certificatesDirectory)
        val serverConfig = rigorousMock<AbstractNodeConfiguration>().also {
            doReturn(temporaryFolder.root.toPath() / "server").whenever(it).baseDirectory
            doReturn(BOB_NAME).whenever(it).myLegalName
            doReturn(certificatesDirectory).whenever(it).certificatesDirectory
            doReturn(signingCertificateStore).whenever(it).signingCertificateStore
            doReturn(p2pSslConfiguration).whenever(it).p2pSslOptions
            doReturn(true).whenever(it).crlCheckSoftFail
        }
        serverConfig.configureWithDevSSLCertificate()

        val keyStore = serverConfig.p2pSslOptions.keyStore.get()
        val amqpConfig = object : AMQPConfiguration {
            override val keyStore = keyStore
            override val trustStore = serverConfig.p2pSslOptions.trustStore.get()
            //override val trace: Boolean = true
            override val maxMessageSize: Int = maxMessageSize
<<<<<<< HEAD
            override val useOpenSsl = serverConfig.p2pSslOptions.useOpenSsl
            override val enableSNI: Boolean = this@AMQPBridgeTest.enableSNI
            override val healthCheckPhrase = echoPhrase
=======
            override val crlCheckSoftFail: Boolean = serverConfig.crlCheckSoftFail
>>>>>>> b6fe3b2a
        }
        return AMQPServer("0.0.0.0",
                amqpAddress.port,
                amqpConfig
        )
    }
}<|MERGE_RESOLUTION|>--- conflicted
+++ resolved
@@ -4,13 +4,10 @@
 import com.nhaarman.mockito_kotlin.whenever
 import net.corda.core.crypto.toStringShort
 import net.corda.core.internal.div
-<<<<<<< HEAD
 import net.corda.core.utilities.NetworkHostAndPort
 import net.corda.core.utilities.contextLogger
 import net.corda.core.utilities.hours
-=======
 import net.corda.core.toFuture
->>>>>>> b6fe3b2a
 import net.corda.core.utilities.loggerFor
 import net.corda.node.services.config.*
 import net.corda.node.services.messaging.ArtemisMessagingServer
@@ -215,7 +212,6 @@
     }
 
     @Test
-<<<<<<< HEAD
     fun `test healthcheck and normal messages`() {
         // Create local queue
         val sourceQueueName = "internal.peers." + BOB.publicKey.toStringShort()
@@ -257,26 +253,10 @@
 
         bridgeManager.stop()
         amqpServer.stop()
-=======
-    fun `bridge with strict CRL checking does not connect to server with invalid certificates`() {
-        // Note that the opposite of this test (that a connection is established if strict checking is disabled) is carried out by the
-        // ack/nack test above. "Strict CRL checking" means that soft fail mode is disabled.
-        val sourceQueueName = "internal.peers." + BOB.publicKey.toStringShort()
-        val (artemisServer, artemisClient, bridge) = createArtemis(sourceQueueName, crlCheckSoftFail = false)
-
-        createAMQPServer().use {
-            val connectedFuture = it.onConnection.toFuture()
-            it.start()
-            val connectedResult = connectedFuture.get()
-            assertEquals(false, connectedResult.connected)
-        }
-        bridge.stop()
->>>>>>> b6fe3b2a
         artemisClient.stop()
         artemisServer.stop()
     }
 
-<<<<<<< HEAD
     @Test
     @Ignore("Run only manually to check the throughput of the AMQP bridge")
     fun `AMQP full bridge throughput`() {
@@ -350,11 +330,25 @@
         artemisRecServer.stop()
     }
 
-
-    private fun createArtemis(sourceQueueName: String?): Triple<ArtemisMessagingServer, ArtemisMessagingClient, BridgeManager> {
-=======
+    @Test
+    fun `bridge with strict CRL checking does not connect to server with invalid certificates`() {
+        // Note that the opposite of this test (that a connection is established if strict checking is disabled) is carried out by the
+        // ack/nack test above. "Strict CRL checking" means that soft fail mode is disabled.
+        val sourceQueueName = "internal.peers." + BOB.publicKey.toStringShort()
+        val (artemisServer, artemisClient, bridge) = createArtemis(sourceQueueName, crlCheckSoftFail = false)
+
+        createAMQPServer().use {
+            val connectedFuture = it.onConnection.toFuture()
+            it.start()
+            val connectedResult = connectedFuture.get()
+            assertEquals(false, connectedResult.connected)
+        }
+        bridge.stop()
+        artemisClient.stop()
+        artemisServer.stop()
+    }
+
     private fun createArtemis(sourceQueueName: String?, crlCheckSoftFail: Boolean = true): Triple<ArtemisMessagingServer, ArtemisMessagingClient, BridgeManager> {
->>>>>>> b6fe3b2a
         val baseDir = temporaryFolder.root.toPath() / "artemis"
         val certificatesDirectory = baseDir / "certificates"
         val p2pSslConfiguration = CertificateStoreStubs.P2P.withCertificatesDirectory(certificatesDirectory, useOpenSsl = useOpenSsl)
@@ -378,11 +372,7 @@
 
         artemisServer.start()
         artemisClient.start()
-<<<<<<< HEAD
-        val bridgeManager = AMQPBridgeManager(artemisConfig.p2pSslOptions, artemisAddress, MAX_MESSAGE_SIZE, enableSNI)
-=======
-        val bridgeManager = AMQPBridgeManager(artemisConfig.p2pSslOptions, artemisAddress, MAX_MESSAGE_SIZE, artemisConfig.crlCheckSoftFail)
->>>>>>> b6fe3b2a
+        val bridgeManager = AMQPBridgeManager(artemisConfig.p2pSslOptions, artemisAddress, MAX_MESSAGE_SIZE, artemisConfig.crlCheckSoftFail, enableSNI)
         bridgeManager.start()
         val artemis = artemisClient.started!!
         if (sourceQueueName != null) {
@@ -392,7 +382,6 @@
         }
         return Triple(artemisServer, artemisClient, bridgeManager)
     }
-
 
     private fun createArtemisReceiver(targetAdress: NetworkHostAndPort, workingDir: String): Pair<ArtemisMessagingServer, ArtemisMessagingClient> {
         val baseDir = temporaryFolder.root.toPath() / workingDir
@@ -442,13 +431,10 @@
             override val trustStore = serverConfig.p2pSslOptions.trustStore.get()
             //override val trace: Boolean = true
             override val maxMessageSize: Int = maxMessageSize
-<<<<<<< HEAD
+            override val crlCheckSoftFail: Boolean = serverConfig.crlCheckSoftFail
             override val useOpenSsl = serverConfig.p2pSslOptions.useOpenSsl
             override val enableSNI: Boolean = this@AMQPBridgeTest.enableSNI
             override val healthCheckPhrase = echoPhrase
-=======
-            override val crlCheckSoftFail: Boolean = serverConfig.crlCheckSoftFail
->>>>>>> b6fe3b2a
         }
         return AMQPServer("0.0.0.0",
                 amqpAddress.port,
