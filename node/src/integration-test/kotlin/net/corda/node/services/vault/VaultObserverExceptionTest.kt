--- conflicted
+++ resolved
@@ -55,13 +55,8 @@
      * Causing an SqlException via a syntax error in a vault observer causes the flow to hit the
      * DatabsaseEndocrinologist in the FlowHospital and being kept for overnight observation
      */
-<<<<<<< HEAD
-    @Test(timeout=300_000)
-	fun unhandledSqlExceptionFromVaultObserverGetsHospitatlised() {
-=======
-    @Test
+    @Test(timeout=300_000)
     fun unhandledSqlExceptionFromVaultObserverGetsHospitalised() {
->>>>>>> d0faf4d7
         val testControlFuture = openFuture<Boolean>().toCompletableFuture()
 
         StaffedFlowHospital.DatabaseEndocrinologist.customConditions.add {
@@ -94,41 +89,15 @@
      * because the recording of transaction states failed. The flow will be hospitalized.
      * The exception will bring the rx.Observer down.
      */
-<<<<<<< HEAD
-    @Test(timeout=300_000)
-	fun otherExceptionsFromVaultObserverBringFlowDown() {
-        driver(DriverParameters(
-                startNodesInProcess = true,
-                cordappsForAllNodes = testCordapps())) {
-            val aliceUser = User("user", "foo", setOf(Permissions.all()))
-            val aliceNode = startNode(providedName = ALICE_NAME, rpcUsers = listOf(aliceUser)).getOrThrow()
-            assertFailsWith(CordaRuntimeException::class, "Toys out of pram") {
-                aliceNode.rpc.startFlow(
-                        ::Initiator,
-                        "InvalidParameterException",
-                        CreateStateFlow.errorTargetsToNum(CreateStateFlow.ErrorTarget.ServiceThrowInvalidParameter)
-                ).returnValue.getOrThrow(30.seconds)
-            }
-=======
-    @Test
+    @Test(timeout=300_000)
     fun exceptionFromVaultObserverCannotBeSuppressedInFlow() {
         var observation = 0
         val waitUntilHospitalised = Semaphore(0)
         StaffedFlowHospital.onFlowKeptForOvernightObservation.add { _, _ ->
             ++observation
             waitUntilHospitalised.release()
->>>>>>> d0faf4d7
-        }
-
-<<<<<<< HEAD
-    /**
-     * A random exception from a VaultObserver will bring the Rx Observer down, but can be handled in the flow
-     * triggering the observer, and the flow will continue successfully (for some values of success)
-     */
-    @Test(timeout=300_000)
-	fun otherExceptionsFromVaultObserverCanBeSuppressedInFlow() {
-=======
->>>>>>> d0faf4d7
+        }
+
         driver(DriverParameters(
                 startNodesInProcess = true,
                 cordappsForAllNodes = testCordapps())) {
@@ -148,14 +117,8 @@
      * because the recording of transaction states failed. The flow will be hospitalized.
      * The exception will bring the rx.Observer down.
      */
-<<<<<<< HEAD
-    @Test(timeout=300_000)
-	fun persistenceExceptionOnCommitGetsRetriedAndThenGetsKeptForObservation() {
-        var admitted = 0
-=======
-    @Test
+    @Test(timeout=300_000)
     fun runtimeExceptionFromVaultObserverCannotBeSuppressedInFlow() {
->>>>>>> d0faf4d7
         var observation = 0
         val waitUntilHospitalised = Semaphore(0)
         StaffedFlowHospital.onFlowKeptForOvernightObservation.add { _, _ ->
@@ -164,13 +127,13 @@
         }
 
         driver(DriverParameters(
-            startNodesInProcess = true,
-            cordappsForAllNodes = testCordapps())) {
+                startNodesInProcess = true,
+                cordappsForAllNodes = testCordapps())) {
             val aliceUser = User("user", "foo", setOf(Permissions.all()))
             val aliceNode = startNode(providedName = ALICE_NAME, rpcUsers = listOf(aliceUser)).getOrThrow()
             aliceNode.rpc.startFlow(::Initiator, "InvalidParameterException", CreateStateFlow.errorTargetsToNum(
-                CreateStateFlow.ErrorTarget.ServiceThrowInvalidParameter,
-                CreateStateFlow.ErrorTarget.FlowSwallowErrors))
+                    CreateStateFlow.ErrorTarget.ServiceThrowInvalidParameter,
+                    CreateStateFlow.ErrorTarget.FlowSwallowErrors))
             waitUntilHospitalised.acquire() // wait here until flow gets hospitalised
         }
 
@@ -181,13 +144,8 @@
      * If we have a state causing a persistence exception during record transactions (in NodeVaultService#processAndNotify),
      * the flow will be kept in for observation.
      */
-<<<<<<< HEAD
-    @Test(timeout=300_000)
-	fun persistenceExceptionOnFlushGetsRetriedAndThenGetsKeptForObservation() {
-=======
-    @Test
+    @Test(timeout=300_000)
     fun persistenceExceptionDuringRecordTransactionsGetsKeptForObservation() {
->>>>>>> d0faf4d7
         var counter = 0
         StaffedFlowHospital.DatabaseEndocrinologist.customConditions.add {
             when (it) {
@@ -219,61 +177,12 @@
     }
 
     /**
-<<<<<<< HEAD
-     * If we have a state causing a database error lined up for persistence, calling jdbConnection() in
-     * the vault observer will trigger a flush that throws.
-     * Trying to catch and suppress that exception in the flow around the code triggering the vault observer
-     * does not change the outcome - the first exception in the service will bring the service down and will
-     * be caught by the flow, but the state machine will error the flow anyway as Corda code threw.
-     */
-    @Test(timeout=300_000)
-	fun persistenceExceptionOnFlushInVaultObserverCannotBeSuppressedInFlow() {
-        var counter = 0
-        StaffedFlowHospital.DatabaseEndocrinologist.customConditions.add {
-            when (it) {
-                is OnErrorNotImplementedException -> Assert.fail("OnErrorNotImplementedException should be unwrapped")
-                is PersistenceException -> {
-                    ++counter
-                    log.info("Got a PersistentException in the flow hospital count = $counter")
-                }
-            }
-            false
-        }
-
-        driver(DriverParameters(
-                startNodesInProcess = true,
-                cordappsForAllNodes = testCordapps())) {
-            val aliceUser = User("user", "foo", setOf(Permissions.all()))
-            val aliceNode = startNode(providedName = ALICE_NAME, rpcUsers = listOf(aliceUser)).getOrThrow()
-            val flowHandle = aliceNode.rpc.startFlow(
-                    ::Initiator,
-                    "EntityManager",
-                    CreateStateFlow.errorTargetsToNum(
-                            CreateStateFlow.ErrorTarget.ServiceValidUpdate,
-                            CreateStateFlow.ErrorTarget.TxInvalidState,
-                            CreateStateFlow.ErrorTarget.FlowSwallowErrors))
-            val flowResult = flowHandle.returnValue
-            assertFailsWith<TimeoutException>("PersistenceException") { flowResult.getOrThrow(30.seconds) }
-            Assert.assertTrue("Flow has not been to hospital", counter > 0)
-        }
-    }
-
-    /**
-     * If we have a state causing a persistence exception lined up for persistence, calling jdbConnection() in
-     * the vault observer will trigger a flush that throws.
-     * Trying to catch and suppress that exception inside the service does protect the service, but the new
-     * interceptor will fail the flow anyway. The flow will be kept in for observation if errors persist.
-     */
-    @Test(timeout=300_000)
-	fun persistenceExceptionOnFlushInVaultObserverCannotBeSuppressedInService() {
-=======
      * If we have a state causing a persistence exception during record transactions (in NodeVaultService#processAndNotify),
      * trying to catch and suppress that exception inside the flow does protect the flow, but the new
      * interceptor will fail the flow anyway. The flow will be kept in for observation.
      */
-    @Test
+    @Test(timeout=300_000)
     fun persistenceExceptionDuringRecordTransactionsCannotBeSuppressedInFlow() {
->>>>>>> d0faf4d7
         var counter = 0
         StaffedFlowHospital.DatabaseEndocrinologist.customConditions.add {
             when (it) {
@@ -307,7 +216,7 @@
      * interceptor.
      */
     @Test(timeout=300_000)
-	fun syntaxErrorInUserCodeInServiceCannotBeSuppressedInFlow() {
+    fun syntaxErrorInUserCodeInServiceCannotBeSuppressedInFlow() {
         val testControlFuture = openFuture<Boolean>()
         StaffedFlowHospital.onFlowKeptForOvernightObservation.add { _, _ ->
             log.info("Flow has been kept for overnight observation")
@@ -336,7 +245,7 @@
      * and should not have any impact on the rest of the flow
      */
     @Test(timeout=300_000)
-	fun syntaxErrorInUserCodeInServiceCanBeSuppressedInService() {
+    fun syntaxErrorInUserCodeInServiceCanBeSuppressedInService() {
         driver(DriverParameters(
                 startNodesInProcess = true,
                 cordappsForAllNodes = testCordapps())) {
@@ -356,7 +265,7 @@
      * In case of a SQLException or PersistenceException, this was already "breaking" the database transaction
      * and therefore, the next checkpoint was failing.
      */
-    @Test
+    @Test(timeout=300_000)
     fun `attempt to checkpoint, following an error thrown in vault observer which gets supressed in flow, will fail`() {
         var counterBeforeFirstCheckpoint = 0
         var counterAfterFirstCheckpoint = 0
@@ -372,20 +281,20 @@
         }
 
         driver(DriverParameters(
-                    inMemoryDB = false,
-                    startNodesInProcess = true,
-                    isDebug = true,
-                    cordappsForAllNodes = listOf(findCordapp("com.r3.dbfailure.contracts"),
-                                                 findCordapp("com.r3.dbfailure.workflows"),
-                                                 findCordapp("com.r3.transactionfailure.workflows"),
-                                                 findCordapp("com.r3.dbfailure.schemas")))) {
+                inMemoryDB = false,
+                startNodesInProcess = true,
+                isDebug = true,
+                cordappsForAllNodes = listOf(findCordapp("com.r3.dbfailure.contracts"),
+                        findCordapp("com.r3.dbfailure.workflows"),
+                        findCordapp("com.r3.transactionfailure.workflows"),
+                        findCordapp("com.r3.dbfailure.schemas")))) {
             val aliceUser = User("user", "foo", setOf(Permissions.all()))
             val node = startNode(providedName = ALICE_NAME, rpcUsers = listOf(aliceUser)).getOrThrow()
 
             node.rpc.startFlow(::CheckpointAfterErrorFlow, CreateStateFlow.errorTargetsToNum(
                     CreateStateFlow.ErrorTarget.ServiceThrowMotherOfAllExceptions, // throw not persistence exception
                     CreateStateFlow.ErrorTarget.FlowSwallowErrors
-                )
+            )
             )
             waitUntilHospitalised.acquire()
 
@@ -401,7 +310,7 @@
         }
     }
 
-    @Test
+    @Test(timeout=300_000)
     fun `vault observer failing with OnErrorFailedException gets hospitalised`() {
         DbListenerService.onError = {
             log.info("Error in rx.Observer#OnError! - Observer will fail with OnErrorFailedException")
@@ -416,20 +325,20 @@
         }
 
         driver(DriverParameters(
-            startNodesInProcess = true,
-            cordappsForAllNodes = testCordapps())) {
+                startNodesInProcess = true,
+                cordappsForAllNodes = testCordapps())) {
             val aliceUser = User("user", "foo", setOf(Permissions.all()))
             val aliceNode = startNode(providedName = ALICE_NAME, rpcUsers = listOf(aliceUser)).getOrThrow()
             aliceNode.rpc.startFlow(::Initiator, "Exception", CreateStateFlow.errorTargetsToNum(
-                CreateStateFlow.ErrorTarget.ServiceThrowInvalidParameter,
-                CreateStateFlow.ErrorTarget.FlowSwallowErrors))
+                    CreateStateFlow.ErrorTarget.ServiceThrowInvalidParameter,
+                    CreateStateFlow.ErrorTarget.FlowSwallowErrors))
             waitUntilHospitalised.acquire() // wait here until flow gets hospitalised
         }
 
         Assert.assertEquals(1, observation)
     }
 
-    @Test
+    @Test(timeout=300_000)
     fun `out of memory error halts JVM, on node restart flow retries, and succeeds`() {
         driver(DriverParameters(inMemoryDB = false, cordappsForAllNodes = testCordapps())) {
             val aliceUser = User("user", "foo", setOf(Permissions.all()))
