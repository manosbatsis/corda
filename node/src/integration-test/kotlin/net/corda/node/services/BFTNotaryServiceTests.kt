--- conflicted
+++ resolved
@@ -41,27 +41,17 @@
 import net.corda.testing.contracts.DummyContract
 import net.corda.testing.core.dummyCommand
 import net.corda.testing.core.singleIdentity
-<<<<<<< HEAD
+import net.corda.testing.driver.PortAllocation
+import net.corda.testing.node.TestClock
 import net.corda.testing.internal.IntegrationTest
 import net.corda.testing.internal.IntegrationTestSchemas
-=======
-import net.corda.testing.driver.PortAllocation
-import net.corda.testing.node.TestClock
->>>>>>> c3e6b39e
 import net.corda.testing.node.internal.InternalMockNetwork
 import net.corda.testing.node.internal.InternalMockNetwork.MockNode
 import net.corda.testing.node.internal.InternalMockNodeParameters
 import net.corda.testing.node.internal.startFlow
-<<<<<<< HEAD
-import org.junit.After
-import org.junit.Before
-import org.junit.ClassRule
-import org.junit.Test
-=======
 import org.hamcrest.Matchers.instanceOf
 import org.junit.*
 import org.junit.Assert.assertThat
->>>>>>> c3e6b39e
 import java.nio.file.Paths
 import java.time.Duration
 import java.time.Instant
@@ -71,25 +61,16 @@
 import kotlin.test.assertFailsWith
 import kotlin.test.assertTrue
 
-<<<<<<< HEAD
-class BFTNotaryServiceTests : IntegrationTest() {
-    companion object {
-        @ClassRule
-        @JvmField
-        val databaseSchemas = IntegrationTestSchemas("node_0", "node_1", "node_2", "node_3", "node_4", "node_5",
-                "node_6", "node_7", "node_8", "node_9")
-    }
-
-    private lateinit var mockNet: InternalMockNetwork
-    private lateinit var notary: Party
-    private lateinit var node: StartedNode<MockNode>
-=======
 class BFTNotaryServiceTests {
     companion object {
         private lateinit var mockNet: InternalMockNetwork
         private lateinit var notary: Party
         private lateinit var node: StartedNode<MockNode>
->>>>>>> c3e6b39e
+
+        @ClassRule
+        @JvmField
+        val databaseSchemas = IntegrationTestSchemas("node_0", "node_1", "node_2", "node_3", "node_4", "node_5",
+                "node_6", "node_7", "node_8", "node_9")
 
         @BeforeClass
         @JvmStatic
