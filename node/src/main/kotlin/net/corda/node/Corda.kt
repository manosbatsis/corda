--- conflicted
+++ resolved
@@ -4,19 +4,11 @@
 package net.corda.node
 
 import net.corda.cliutils.start
-<<<<<<< HEAD
 import net.corda.node.internal.EnterpriseNode
-=======
-import net.corda.node.internal.NodeStartupCli
->>>>>>> 16453ebf
 
 fun main(args: Array<String>) {
     // Pass the arguments to the Node factory. In the Enterprise edition, this line is modified to point to a subclass.
     // It will exit the process in case of startup failure and is not intended to be used by embedders. If you want
     // to embed Node in your own container, instantiate it directly and set up the configuration objects yourself.
-<<<<<<< HEAD
-    EnterpriseNode.Startup().start(args)
-=======
-    NodeStartupCli().start(args)
->>>>>>> 16453ebf
+    EnterpriseNode.NodeCli().start(args)
 }