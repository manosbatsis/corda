// This class is used by the smoke tests as a check that the node module isn't on their classpath
@file:JvmName("Corda")

package net.corda.node

<<<<<<< HEAD
import net.corda.core.crypto.CordaSecurityProvider
import net.corda.core.crypto.Crypto
import kotlin.system.exitProcess
import net.corda.node.internal.EnterpriseNode
=======
import net.corda.cliutils.start
import net.corda.node.internal.NodeStartup
>>>>>>> 536ecdfe

fun main(args: Array<String>) {
    // Pass the arguments to the Node factory. In the Enterprise edition, this line is modified to point to a subclass.
    // It will exit the process in case of startup failure and is not intended to be used by embedders. If you want
    // to embed Node in your own container, instantiate it directly and set up the configuration objects yourself.
<<<<<<< HEAD
    exitProcess(if (EnterpriseNode.Startup(args).run()) 0 else 1)
=======
    NodeStartup().start(args)
>>>>>>> 536ecdfe
}<|MERGE_RESOLUTION|>--- conflicted
+++ resolved
@@ -3,23 +3,12 @@
 
 package net.corda.node
 
-<<<<<<< HEAD
-import net.corda.core.crypto.CordaSecurityProvider
-import net.corda.core.crypto.Crypto
-import kotlin.system.exitProcess
+import net.corda.cliutils.start
 import net.corda.node.internal.EnterpriseNode
-=======
-import net.corda.cliutils.start
-import net.corda.node.internal.NodeStartup
->>>>>>> 536ecdfe
 
 fun main(args: Array<String>) {
     // Pass the arguments to the Node factory. In the Enterprise edition, this line is modified to point to a subclass.
     // It will exit the process in case of startup failure and is not intended to be used by embedders. If you want
     // to embed Node in your own container, instantiate it directly and set up the configuration objects yourself.
-<<<<<<< HEAD
-    exitProcess(if (EnterpriseNode.Startup(args).run()) 0 else 1)
-=======
-    NodeStartup().start(args)
->>>>>>> 536ecdfe
+    EnterpriseNode.Startup().start(args)
 }