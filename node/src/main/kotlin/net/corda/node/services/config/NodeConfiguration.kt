/*
 * R3 Proprietary and Confidential
 *
 * Copyright (c) 2018 R3 Limited.  All rights reserved.
 *
 * The intellectual and technical concepts contained herein are proprietary to R3 and its suppliers and are protected by trade secret law.
 *
 * Distribution of this file or any portion thereof via any medium without the express permission of R3 is strictly prohibited.
 */

package net.corda.node.services.config

import com.typesafe.config.Config
import com.typesafe.config.ConfigException
import net.corda.core.context.AuthServiceId
import net.corda.core.identity.CordaX500Name
import net.corda.core.internal.TimedFlow
import net.corda.core.utilities.NetworkHostAndPort
import net.corda.core.utilities.loggerFor
import net.corda.core.utilities.seconds
import net.corda.node.services.config.rpc.NodeRpcOptions
import net.corda.nodeapi.BrokerRpcSslOptions
import net.corda.nodeapi.internal.config.NodeSSLConfiguration
import net.corda.nodeapi.internal.config.UnknownConfigKeysPolicy
import net.corda.nodeapi.internal.config.User
import net.corda.nodeapi.internal.config.parseAs
import net.corda.nodeapi.internal.persistence.CordaPersistence.DataSourceConfigTag
import net.corda.nodeapi.internal.persistence.DatabaseConfig
import net.corda.tools.shell.SSHDConfiguration
import org.slf4j.Logger
import sun.security.x509.X500Name
import java.net.URL
import java.nio.file.Path
import java.time.Duration
import java.util.*

val Int.MB: Long get() = this * 1024L * 1024L

private val DEFAULT_FLOW_MONITOR_PERIOD_MILLIS: Duration = Duration.ofMinutes(1)
private val DEFAULT_FLOW_MONITOR_SUSPENSION_LOGGING_THRESHOLD_MILLIS: Duration = Duration.ofMinutes(1)

interface NodeConfiguration : NodeSSLConfiguration {
    val myLegalName: CordaX500Name
    val emailAddress: String
    val jmxMonitoringHttpPort: Int?
    val dataSourceProperties: Properties
    val rpcUsers: List<User>
    val security: SecurityConfiguration?
    val devMode: Boolean
    val devModeOptions: DevModeOptions?
    val compatibilityZoneURL: URL?
    val networkServices: NetworkServicesConfig?
    @Suppress("DEPRECATION")
    val certificateChainCheckPolicies: List<CertChainPolicyConfig>
    val verifierType: VerifierType
    val flowTimeout: FlowTimeoutConfiguration
    val notary: NotaryConfig?
    val additionalNodeInfoPollingFrequencyMsec: Long
    val p2pAddress: NetworkHostAndPort
    val rpcOptions: NodeRpcOptions
    val messagingServerAddress: NetworkHostAndPort?
    val messagingServerExternal: Boolean
    val enterpriseConfiguration: EnterpriseConfiguration
    // TODO Move into DevModeOptions
    val useTestClock: Boolean get() = false
    val lazyBridgeStart: Boolean
    val detectPublicIp: Boolean get() = true
    val sshd: SSHDConfiguration?
    val database: DatabaseConfig
    val relay: RelayConfiguration?
    val noLocalShell: Boolean get() = false
    val transactionCacheSizeBytes: Long get() = defaultTransactionCacheSize
    val attachmentContentCacheSizeBytes: Long get() = defaultAttachmentContentCacheSize
    val attachmentCacheBound: Long get() = defaultAttachmentCacheBound
    val graphiteOptions: GraphiteOptions? get() = null

    // do not change this value without syncing it with ScheduledFlowsDrainingModeTest
    val drainingModePollPeriod: Duration get() = Duration.ofSeconds(5)
    val extraNetworkMapKeys: List<UUID>
    val tlsCertCrlDistPoint: URL?
    val tlsCertCrlIssuer: String?
    val effectiveH2Settings: NodeH2Settings?
    val flowMonitorPeriodMillis: Duration get() = DEFAULT_FLOW_MONITOR_PERIOD_MILLIS
    val flowMonitorSuspensionLoggingThresholdMillis: Duration get() = DEFAULT_FLOW_MONITOR_SUSPENSION_LOGGING_THRESHOLD_MILLIS

    fun validate(): List<String>

    companion object {
        // default to at least 8MB and a bit extra for larger heap sizes
        val defaultTransactionCacheSize: Long = 8.MB + getAdditionalCacheMemory()

        // add 5% of any heapsize over 300MB to the default transaction cache size
        private fun getAdditionalCacheMemory(): Long {
            return Math.max((Runtime.getRuntime().maxMemory() - 300.MB) / 20, 0)
        }

        val defaultAttachmentContentCacheSize: Long = 10.MB
        const val defaultAttachmentCacheBound = 1024L
    }
}

data class DevModeOptions(val disableCheckpointChecker: Boolean = false, val allowCompatibilityZone: Boolean = false)

data class GraphiteOptions(
        val server: String,
        val port: Int,
        val prefix: String? = null, // defaults to org name and ip address when null
        val sampleInvervallSeconds: Long = 60
)

fun NodeConfiguration.shouldCheckCheckpoints(): Boolean {
    return this.devMode && this.devModeOptions?.disableCheckpointChecker != true
}

fun NodeConfiguration.shouldStartSSHDaemon() = this.sshd != null
fun NodeConfiguration.shouldStartLocalShell() = !this.noLocalShell && System.console() != null && this.devMode
fun NodeConfiguration.shouldInitCrashShell() = shouldStartLocalShell() || shouldStartSSHDaemon()

data class NotaryConfig(val validating: Boolean,
                        val raft: RaftConfig? = null,
                        val bftSMaRt: BFTSMaRtConfiguration? = null,
                        val custom: Boolean = false,
                        val mysql: MySQLConfiguration? = null,
                        val serviceLegalName: CordaX500Name? = null
) {
    init {
        require(raft == null || bftSMaRt == null || !custom || mysql == null) {
            "raft, bftSMaRt, custom, and mysql configs cannot be specified together"
        }
    }

    val isClusterConfig: Boolean get() = raft != null || bftSMaRt != null || mysql != null
}

data class MySQLConfiguration(
        val dataSource: Properties,
        /**
         * Number of times to attempt to reconnect to the database.
         */
        val connectionRetries: Int = 2, // Default value for a 3 server cluster.
        /**
         * Time increment between re-connection attempts.
         *
         * The total back-off duration is calculated as: backOffIncrement * backOffBase ^ currentRetryCount
         */
        val backOffIncrement: Int = 500,
        /** Exponential back-off multiplier base. */
        val backOffBase: Double = 1.5,
        /** The maximum number of transactions processed in a single batch. */
        val maxBatchSize: Int = 500,
        /** The maximum combined number of input states processed in a single batch. */
        val maxBatchInputStates: Int = 10_000,
        /** A batch will be processed after a specified timeout even if it has not yet reached full capacity. */
        val batchTimeoutMs: Long = 200,
        /**
         * The maximum number of commit requests in flight. Once the capacity is reached the service will block on
         * further commit requests.
         */
        val maxQueueSize: Int = 100_000
        ) {
    init {
        require(connectionRetries >= 0) { "connectionRetries cannot be negative" }
    }
}

data class RaftConfig(val nodeAddress: NetworkHostAndPort, val clusterAddresses: List<NetworkHostAndPort>)

/** @param exposeRaces for testing only, so its default is not in reference.conf but here. */
data class BFTSMaRtConfiguration(
        val replicaId: Int,
        val clusterAddresses: List<NetworkHostAndPort>,
        val debug: Boolean = false,
        val exposeRaces: Boolean = false
) {
    init {
        require(replicaId >= 0) { "replicaId cannot be negative" }
    }
}

/**
 * Used as an alternative to the older compatibilityZoneURL to allow the doorman and network map
 * services for a node to be configured as different URLs. Cannot be set at the same time as the
 * compatibilityZoneURL, and will be defaulted (if not set) to both point at the configured
 * compatibilityZoneURL.
 *
 * @property doormanURL The URL of the tls certificate signing service.
 * @property networkMapURL The URL of the Network Map service.
 * @property inferred Non user setting that indicates weather the Network Services configuration was
 * set explicitly ([inferred] == false) or weather they have been inferred via the compatibilityZoneURL parameter
 * ([inferred] == true) where both the network map and doorman are running on the same endpoint. Only one,
 * compatibilityZoneURL or networkServices, can be set at any one time.
 */
data class NetworkServicesConfig(
        val doormanURL: URL,
        val networkMapURL: URL,
        val inferred : Boolean = false
)

/**
 * Currently only used for notarisation requests.
 *
 * Specifies the configuration for timing out and restarting a [TimedFlow].
 */
data class FlowTimeoutConfiguration(
        val timeout: Duration,
        val maxRestartCount: Int,
        val backoffBase: Double
)

fun Config.parseAsNodeConfiguration(onUnknownKeys: ((Set<String>, logger: Logger) -> Unit) = UnknownConfigKeysPolicy.FAIL::handle): NodeConfiguration = parseAs<NodeConfigurationImpl>(onUnknownKeys)

data class NodeConfigurationImpl(
        /** This is not retrieved from the config file but rather from a command line argument. */
        override val baseDirectory: Path,
        override val myLegalName: CordaX500Name,
        override val jmxMonitoringHttpPort: Int? = null,
        override val emailAddress: String,
        override val keyStorePassword: String,
        override val trustStorePassword: String,
        override val crlCheckSoftFail: Boolean,
        override val dataSourceProperties: Properties,
        override val compatibilityZoneURL: URL? = null,
        override var networkServices: NetworkServicesConfig? = null,
        override val tlsCertCrlDistPoint: URL? = null,
        override val tlsCertCrlIssuer: String? = null,
        override val rpcUsers: List<User>,
        override val security: SecurityConfiguration? = null,
        override val verifierType: VerifierType,
        override val flowTimeout: FlowTimeoutConfiguration,
        override val p2pAddress: NetworkHostAndPort,
        private val rpcAddress: NetworkHostAndPort? = null,
        private val rpcSettings: NodeRpcSettings,
        override val relay: RelayConfiguration?,
        // TODO This field is slightly redundant as p2pAddress is sufficient to hold the address of the node's MQ broker.
        // Instead this should be a Boolean indicating whether that broker is an internal one started by the node or an external one
        override val messagingServerAddress: NetworkHostAndPort?,
        override val messagingServerExternal: Boolean = (messagingServerAddress != null),
        override val enterpriseConfiguration: EnterpriseConfiguration,
        override val notary: NotaryConfig?,
        @Suppress("DEPRECATION")
        @Deprecated("Do not configure")
        override val certificateChainCheckPolicies: List<CertChainPolicyConfig> = emptyList(),
        override val devMode: Boolean = false,
        override val noLocalShell: Boolean = false,
        override val devModeOptions: DevModeOptions? = null,
        override val useTestClock: Boolean = false,
        override val lazyBridgeStart: Boolean = true,
        override val detectPublicIp: Boolean = true,
        // TODO See TODO above. Rename this to nodeInfoPollingFrequency and make it of type Duration
        override val additionalNodeInfoPollingFrequencyMsec: Long = 5.seconds.toMillis(),
        override val sshd: SSHDConfiguration? = null,
        override val database: DatabaseConfig = DatabaseConfig(exportHibernateJMXStatistics = devMode),
        private val transactionCacheSizeMegaBytes: Int? = null,
        private val attachmentContentCacheSizeMegaBytes: Int? = null,
        override val attachmentCacheBound: Long = NodeConfiguration.defaultAttachmentCacheBound,
        override val graphiteOptions: GraphiteOptions? = null,
        override val extraNetworkMapKeys: List<UUID> = emptyList(),
        // do not use or remove (breaks DemoBench together with rejection of unknown configuration keys during parsing)
        private val h2port: Int? = null,
        private val h2Settings: NodeH2Settings? = null,
        // do not use or remove (used by Capsule)
        private val jarDirs: List<String> = emptyList(),
        override val flowMonitorPeriodMillis: Duration = DEFAULT_FLOW_MONITOR_PERIOD_MILLIS,
        override val flowMonitorSuspensionLoggingThresholdMillis: Duration = DEFAULT_FLOW_MONITOR_SUSPENSION_LOGGING_THRESHOLD_MILLIS
) : NodeConfiguration {
    companion object {
        private val logger = loggerFor<NodeConfigurationImpl>()

    }

    private val actualRpcSettings: NodeRpcSettings

    init {
        actualRpcSettings = when {
            rpcAddress != null -> {
                require(rpcSettings.address == null) { "Can't provide top-level rpcAddress and rpcSettings.address (they control the same property)." }
                logger.warn("Top-level declaration of property 'rpcAddress' is deprecated. Please use 'rpcSettings.address' instead.")

                rpcSettings.copy(address = rpcAddress)
            }
            else -> {
                rpcSettings.address ?: throw ConfigException.Missing("rpcSettings.address")
                rpcSettings
            }
        }
    }

    override val rpcOptions: NodeRpcOptions
        get() {
            return actualRpcSettings.asOptions()
        }

    private fun validateTlsCertCrlConfig(): List<String> {
        val errors = mutableListOf<String>()
        if (tlsCertCrlIssuer != null) {
            if (tlsCertCrlDistPoint == null) {
                errors += "tlsCertCrlDistPoint needs to be specified when tlsCertCrlIssuer is not NULL"
            }
            try {
                X500Name(tlsCertCrlIssuer)
            } catch (e: Exception) {
                errors += "Error when parsing tlsCertCrlIssuer: ${e.message}"
            }
        }
        if (!crlCheckSoftFail && tlsCertCrlDistPoint == null) {
            errors += "tlsCertCrlDistPoint needs to be specified when crlCheckSoftFail is FALSE"
        }
        return errors
    }

    override fun validate(): List<String> {
        val errors = mutableListOf<String>()
        errors += validateDevModeOptions()
        val rpcSettingsErrors = validateRpcSettings(rpcSettings)
        errors += rpcSettingsErrors
        if (rpcSettingsErrors.isEmpty()) {
            // Forces lazy property to initialise in order to throw exceptions
            rpcOptions
        }
        errors += validateTlsCertCrlConfig()
        errors += validateNetworkServices()
        errors += validateH2Settings()
        return errors
    }

    private fun validateH2Settings(): List<String> {
        val errors = mutableListOf<String>()
        if (h2port != null && h2Settings != null) {
            errors += "Cannot specify both 'h2port' and 'h2Settings' in configuration"
        }
        return errors
    }

    private fun validateRpcSettings(options: NodeRpcSettings): List<String> {
        val errors = mutableListOf<String>()
        if (options.adminAddress == null) {
            errors += "'rpcSettings.adminAddress': missing"
        }
        if (options.useSsl && options.ssl == null) {
            errors += "'rpcSettings.ssl': missing (rpcSettings.useSsl was set to true)."
        }
        return errors
    }

    private fun validateDevModeOptions(): List<String> {
        if (devMode) {
            compatibilityZoneURL?.let {
                if (devModeOptions?.allowCompatibilityZone != true) {
                    return listOf("'compatibilityZoneURL': present. Property cannot be set when 'devMode' is true unless devModeOptions.allowCompatibilityZone is also true")
                }
            }

            // if compatibilityZoneURL is set then it will be copied into the networkServices field and thus skipping
            // this check by returning above is fine.
            networkServices?.let {
                if (devModeOptions?.allowCompatibilityZone != true) {
                    return listOf("'networkServices': present. Property cannot be set when 'devMode' is true unless devModeOptions.allowCompatibilityZone is also true")
                }
            }
        }
        return emptyList()
    }

    private fun validateNetworkServices(): List<String> {
        val errors = mutableListOf<String>()

        if (compatibilityZoneURL != null && networkServices != null && !(networkServices!!.inferred)) {
            errors += "Cannot configure both compatibilityZoneUrl and networkServices simultaneously"
        }

        return errors
    }

    override val transactionCacheSizeBytes: Long
        get() = transactionCacheSizeMegaBytes?.MB ?: super.transactionCacheSizeBytes
    override val attachmentContentCacheSizeBytes: Long
        get() = attachmentContentCacheSizeMegaBytes?.MB ?: super.attachmentContentCacheSizeBytes

    override val effectiveH2Settings: NodeH2Settings?
        get() = when {
            h2port != null -> NodeH2Settings(address = NetworkHostAndPort(host="localhost", port=h2port))
            else -> h2Settings
        }

    init {
        // This is a sanity feature do not remove.
        require(!useTestClock || devMode) { "Cannot use test clock outside of dev mode" }
        require(devModeOptions == null || devMode) { "Cannot use devModeOptions outside of dev mode" }
        require(security == null || rpcUsers.isEmpty()) {
            "Cannot specify both 'rpcUsers' and 'security' in configuration"
        }
<<<<<<< HEAD

        // ensure our datasource configuration is sane
        require(dataSourceProperties.get("autoCommit") != true) { "Datbase auto commit cannot be enabled, Corda requires transactional behaviour" }
        dataSourceProperties.set("autoCommit", false)
        if (dataSourceProperties.get("transactionIsolation") == null) {
            dataSourceProperties["transactionIsolation"] = database.transactionIsolationLevel.jdbcString
        }

        // enforce that SQLServer does not get sent all strings as Unicode - hibernate handles this "cleverly"
        val dataSourceUrl = dataSourceProperties.getProperty(DataSourceConfigTag.DATA_SOURCE_URL, "")
        if (dataSourceUrl.contains(":sqlserver:") && !dataSourceUrl.contains("sendStringParametersAsUnicode", true)) {
            dataSourceProperties[DataSourceConfigTag.DATA_SOURCE_URL] = dataSourceUrl + ";sendStringParametersAsUnicode=false"
        }

        // Adjust connection pool size depending on N=flow thread pool size.
        // If there is no configured pool size set it to N + 1, otherwise check that it's greater than N.
        val flowThreadPoolSize = enterpriseConfiguration.tuning.flowThreadPoolSize
        val maxConnectionPoolSize = dataSourceProperties.getProperty("maximumPoolSize")
        if (maxConnectionPoolSize == null) {
            dataSourceProperties.setProperty("maximumPoolSize", (flowThreadPoolSize + 1).toString())
        } else {
            require(maxConnectionPoolSize.toInt() > flowThreadPoolSize)
        }

        // Check for usage of deprecated config
=======
        @Suppress("DEPRECATION")
>>>>>>> 244167d3
        if(certificateChainCheckPolicies.isNotEmpty()) {
            logger.warn("""You are configuring certificateChainCheckPolicies. This is a setting that is not used, and will be removed in a future version.
                |Please contact the R3 team on the public slack to discuss your use case.
            """.trimMargin())
        }

        if (compatibilityZoneURL != null && networkServices == null) {
            networkServices = NetworkServicesConfig(compatibilityZoneURL, compatibilityZoneURL, true)
        }
        require(h2port == null || h2Settings == null) { "Cannot specify both 'h2port' and 'h2Settings' in configuration" }
    }
}



data class NodeRpcSettings(
        val address: NetworkHostAndPort?,
        val adminAddress: NetworkHostAndPort?,
        val standAloneBroker: Boolean = false,
        val useSsl: Boolean = false,
        val ssl: BrokerRpcSslOptions?
) {
    fun asOptions(): NodeRpcOptions {
        return object : NodeRpcOptions {
            override val address = this@NodeRpcSettings.address!!
            override val adminAddress = this@NodeRpcSettings.adminAddress!!
            override val standAloneBroker = this@NodeRpcSettings.standAloneBroker
            override val useSsl = this@NodeRpcSettings.useSsl
            override val sslConfig = this@NodeRpcSettings.ssl

            override fun toString(): String {
                return "address: $address, adminAddress: $adminAddress, standAloneBroker: $standAloneBroker, useSsl: $useSsl, sslConfig: $sslConfig"
            }
        }
    }
}

data class NodeH2Settings(
        val address: NetworkHostAndPort?
)

enum class VerifierType {
    InMemory
}

enum class CertChainPolicyType {
    Any,
    RootMustMatch,
    LeafMustMatch,
    MustContainOneOf,
    UsernameMustMatch
}

@Deprecated("Do not use")
data class CertChainPolicyConfig(val role: String, private val policy: CertChainPolicyType, private val trustedAliases: Set<String>)

// Supported types of authentication/authorization data providers
enum class AuthDataSourceType {
    // External RDBMS
    DB,

    // Static dataset hard-coded in config
    INMEMORY
}

// Password encryption scheme
enum class PasswordEncryption {

    // Password stored in clear
    NONE,

    // Password salt-hashed using Apache Shiro flexible encryption format
    // [org.apache.shiro.crypto.hash.format.Shiro1CryptFormat]
    SHIRO_1_CRYPT
}

// Subset of Node configuration related to security aspects
data class SecurityConfiguration(val authService: SecurityConfiguration.AuthService) {

    // Configure RPC/Shell users authentication/authorization service
    data class AuthService(val dataSource: AuthService.DataSource,
                           val id: AuthServiceId = defaultAuthServiceId(dataSource.type),
                           val options: AuthService.Options? = null) {

        init {
            require(!(dataSource.type == AuthDataSourceType.INMEMORY &&
                    options?.cache != null)) {
                "No cache supported for INMEMORY data provider"
            }
        }

        // Optional components: cache
        data class Options(val cache: Options.Cache?) {

            // Cache parameters
            data class Cache(val expireAfterSecs: Long, val maxEntries: Long) {
                init {
                    require(expireAfterSecs >= 0) {
                        "Expected positive value for 'cache.expireAfterSecs'"
                    }
                    require(maxEntries > 0) {
                        "Expected positive value for 'cache.maxEntries'"
                    }
                }
            }
        }

        // Provider of users credentials and permissions data
        data class DataSource(val type: AuthDataSourceType,
                              val passwordEncryption: PasswordEncryption = PasswordEncryption.NONE,
                              val connection: Properties? = null,
                              val users: List<User>? = null) {
            init {
                when (type) {
                    AuthDataSourceType.INMEMORY -> require(users != null && connection == null)
                    AuthDataSourceType.DB -> require(users == null && connection != null)
                }
            }
        }

        companion object {
            // If unspecified, we assign an AuthServiceId by default based on the
            // underlying data provider
            fun defaultAuthServiceId(type: AuthDataSourceType) = when (type) {
                AuthDataSourceType.INMEMORY -> AuthServiceId("NODE_CONFIG")
                AuthDataSourceType.DB -> AuthServiceId("REMOTE_DATABASE")
            }

            fun fromUsers(users: List<User>, encryption: PasswordEncryption = PasswordEncryption.NONE) =
                    AuthService(
                            dataSource = DataSource(
                                    type = AuthDataSourceType.INMEMORY,
                                    users = users,
                                    passwordEncryption = encryption),
                            id = AuthServiceId("NODE_CONFIG"))
        }
    }
}

data class RelayConfiguration(val relayHost: String,
                              val remoteInboundPort: Int,
                              val username: String,
                              val privateKeyFile: Path,
                              val publicKeyFile: Path,
                              val sshPort: Int = 22)<|MERGE_RESOLUTION|>--- conflicted
+++ resolved
@@ -389,7 +389,6 @@
         require(security == null || rpcUsers.isEmpty()) {
             "Cannot specify both 'rpcUsers' and 'security' in configuration"
         }
-<<<<<<< HEAD
 
         // ensure our datasource configuration is sane
         require(dataSourceProperties.get("autoCommit") != true) { "Datbase auto commit cannot be enabled, Corda requires transactional behaviour" }
@@ -415,9 +414,7 @@
         }
 
         // Check for usage of deprecated config
-=======
         @Suppress("DEPRECATION")
->>>>>>> 244167d3
         if(certificateChainCheckPolicies.isNotEmpty()) {
             logger.warn("""You are configuring certificateChainCheckPolicies. This is a setting that is not used, and will be removed in a future version.
                 |Please contact the R3 team on the public slack to discuss your use case.
