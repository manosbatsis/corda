--- conflicted
+++ resolved
@@ -417,23 +417,7 @@
 
     @Throws(VaultQueryException::class)
     private fun <T : ContractState> _queryBy(criteria: QueryCriteria, paging: PageSpecification, sorting: Sort, contractStateType: Class<out T>, skipPagingChecks: Boolean): Vault.Page<T> {
-<<<<<<< HEAD
-        log.debug {"Vault Query for contract type: $contractStateType, criteria: $criteria, pagination: $paging, sorting: $sorting" }
-        // calculate total results where a page specification has been defined
-        var totalStates = -1L
-        if (!skipPagingChecks && !paging.isDefault) {
-            val count = builder { VaultSchemaV1.VaultStates::recordedTime.count() }
-            val countCriteria = QueryCriteria.VaultCustomQueryCriteria(count, Vault.StateStatus.ALL)
-            val results = _queryBy(criteria.and(countCriteria), PageSpecification(), Sort(emptyList()), contractStateType, true)  // only skip pagination checks for total results count query
-            totalStates = results.otherResults.last() as Long
-        }
-
-        val session = getSession()
-
-        val criteriaQuery = criteriaBuilder.createQuery(Tuple::class.java)
-        val queryRootVaultStates = criteriaQuery.from(VaultSchemaV1.VaultStates::class.java)
-=======
-        log.info("Vault Query for contract type: $contractStateType, criteria: $criteria, pagination: $paging, sorting: $sorting")
+        log.debug { "Vault Query for contract type: $contractStateType, criteria: $criteria, pagination: $paging, sorting: $sorting" }
         return database.transaction {
             // calculate total results where a page specification has been defined
             var totalStates = -1L
@@ -443,7 +427,6 @@
                 val results = _queryBy(criteria.and(countCriteria), PageSpecification(), Sort(emptyList()), contractStateType, true)  // only skip pagination checks for total results count query
                 totalStates = results.otherResults.last() as Long
             }
->>>>>>> 1c7b44fb
 
             val session = getSession()
 
@@ -456,13 +439,8 @@
             // parse criteria and build where predicates
             criteriaParser.parse(criteria, sorting)
 
-<<<<<<< HEAD
-        query.firstResult = if (paging.pageNumber > 0) (paging.pageNumber - 1) * paging.pageSize else 0 //some DB don't allow a negative value in SELECT TOP query
-        query.maxResults = paging.pageSize + 1  // detection too many results
-=======
             // prepare query for execution
             val query = session.createQuery(criteriaQuery)
->>>>>>> 1c7b44fb
 
             // pagination checks
             if (!skipPagingChecks && !paging.isDefault) {
@@ -471,7 +449,7 @@
                 if (paging.pageSize < 1) throw VaultQueryException("Page specification: invalid page size ${paging.pageSize} [must be a value between 1 and $MAX_PAGE_SIZE]")
             }
 
-            query.firstResult = (paging.pageNumber - 1) * paging.pageSize
+            query.firstResult = if (paging.pageNumber > 0) (paging.pageNumber - 1) * paging.pageSize else 0 //some DB don't allow a negative value in SELECT TOP query
             query.maxResults = paging.pageSize + 1  // detection too many results
 
             // execution
@@ -517,19 +495,12 @@
 
     @Throws(VaultQueryException::class)
     override fun <T : ContractState> _trackBy(criteria: QueryCriteria, paging: PageSpecification, sorting: Sort, contractStateType: Class<out T>): DataFeed<Vault.Page<T>, Vault.Update<T>> {
-<<<<<<< HEAD
-        return concurrentBox.exclusive {
-            val snapshotResults = _queryBy(criteria, paging, sorting, contractStateType)
-            val updates: Observable<Vault.Update<T>> = uncheckedCast(_updatesPublisher.bufferUntilSubscribed().filter { it.containsType(contractStateType, snapshotResults.stateTypes) })
-            DataFeed(snapshotResults, updates)
-=======
         return database.transaction {
-            mutex.locked {
+            concurrentBox.exclusive {
                 val snapshotResults = _queryBy(criteria, paging, sorting, contractStateType)
                 val updates: Observable<Vault.Update<T>> = uncheckedCast(_updatesPublisher.bufferUntilSubscribed().filter { it.containsType(contractStateType, snapshotResults.stateTypes) })
                 DataFeed(snapshotResults, updates)
             }
->>>>>>> 1c7b44fb
         }
     }
 
