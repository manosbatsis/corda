/*
 * R3 Proprietary and Confidential
 *
 * Copyright (c) 2018 R3 Limited.  All rights reserved.
 *
 * The intellectual and technical concepts contained herein are proprietary to R3 and its suppliers and are protected by trade secret law.
 *
 * Distribution of this file or any portion thereof via any medium without the express permission of R3 is strictly prohibited.
 */

package net.corda.node.services.vault

import co.paralleluniverse.fibers.Suspendable
import co.paralleluniverse.strands.Strand
import net.corda.core.contracts.*
import net.corda.core.crypto.SecureHash
import net.corda.core.internal.*
import net.corda.core.messaging.DataFeed
import net.corda.core.node.ServicesForResolution
import net.corda.core.node.StatesToRecord
import net.corda.core.node.services.*
import net.corda.core.node.services.vault.*
import net.corda.core.schemas.PersistentStateRef
import net.corda.core.serialization.SingletonSerializeAsToken
import net.corda.core.transactions.*
import net.corda.core.utilities.*
import net.corda.node.services.api.VaultServiceInternal
import net.corda.node.services.statemachine.FlowStateMachineImpl
import net.corda.nodeapi.internal.persistence.CordaPersistence
import net.corda.nodeapi.internal.persistence.bufferUntilDatabaseCommit
import net.corda.nodeapi.internal.persistence.currentDBSession
import net.corda.nodeapi.internal.persistence.wrapWithDatabaseTransaction
import org.hibernate.Session
import rx.Observable
import rx.subjects.PublishSubject
import java.security.PublicKey
import java.time.Clock
import java.time.Instant
import java.util.*
import javax.persistence.Tuple
import javax.persistence.criteria.CriteriaBuilder
import javax.persistence.criteria.CriteriaUpdate
import javax.persistence.criteria.Predicate
import javax.persistence.criteria.Root

private fun CriteriaBuilder.executeUpdate(session: Session, configure: Root<*>.(CriteriaUpdate<*>) -> Any?) = createCriteriaUpdate(VaultSchemaV1.VaultStates::class.java).let { update ->
    update.from(VaultSchemaV1.VaultStates::class.java).run { configure(update) }
    session.createQuery(update).executeUpdate()
}

/**
 * The vault service handles storage, retrieval and querying of states.
 *
 * This class needs database transactions to be in-flight during method calls and init, and will throw exceptions if
 * this is not the case.
 *
 * TODO: keep an audit trail with time stamps of previously unconsumed states "as of" a particular point in time.
 * TODO: have transaction storage do some caching.
 */
class NodeVaultService(
        private val clock: Clock,
        private val keyManagementService: KeyManagementService,
        private val servicesForResolution: ServicesForResolution,
        private val database: CordaPersistence
) : SingletonSerializeAsToken(), VaultServiceInternal {
    private companion object {
        private val log = contextLogger()
    }

    private class InnerState {
        val _updatesPublisher = PublishSubject.create<Vault.Update<ContractState>>()!!
        val _rawUpdatesPublisher = PublishSubject.create<Vault.Update<ContractState>>()!!
        val _updatesInDbTx = _updatesPublisher.wrapWithDatabaseTransaction().asObservable()!!

        // For use during publishing only.
        val updatesPublisher: rx.Observer<Vault.Update<ContractState>> get() = _updatesPublisher.bufferUntilDatabaseCommit().tee(_rawUpdatesPublisher)
    }

    private val concurrentBox = ConcurrentBox(InnerState())
    private lateinit var criteriaBuilder: CriteriaBuilder

    /**
     * Maintain a list of contract state interfaces to concrete types stored in the vault
     * for usage in generic queries of type queryBy<LinearState> or queryBy<FungibleState<*>>
     */
    private val contractStateTypeMappings = mutableMapOf<String, MutableSet<String>>()

    override fun start() {
        criteriaBuilder = database.hibernateConfig.sessionFactoryForRegisteredSchemas.criteriaBuilder
        bootstrapContractStateTypes()
        rawUpdates.subscribe { update ->
            update.produced.forEach {
                val concreteType = it.state.data.javaClass
                log.trace { "State update of type: $concreteType" }
                val seen = contractStateTypeMappings.any { it.value.contains(concreteType.name) }
                if (!seen) {
                    val contractInterfaces = deriveContractInterfaces(concreteType)
                    contractInterfaces.map {
                        val contractInterface = contractStateTypeMappings.getOrPut(it.name) { mutableSetOf() }
                        contractInterface.add(concreteType.name)
                    }
                }
            }
        }
    }

    private fun recordUpdate(update: Vault.Update<ContractState>): Vault.Update<ContractState> {
        if (!update.isEmpty()) {
            val producedStateRefs = update.produced.map { it.ref }
            val producedStateRefsMap = update.produced.associateBy { it.ref }
            val consumedStateRefs = update.consumed.map { it.ref }
            log.trace { "Removing $consumedStateRefs consumed contract states and adding $producedStateRefs produced contract states to the database." }

            val session = currentDBSession()
            producedStateRefsMap.forEach { stateAndRef ->
                val state = VaultSchemaV1.VaultStates(
                        notary = stateAndRef.value.state.notary,
                        contractStateClassName = stateAndRef.value.state.data.javaClass.name,
                        stateStatus = Vault.StateStatus.UNCONSUMED,
                        recordedTime = clock.instant())
                state.stateRef = PersistentStateRef(stateAndRef.key)
                session.save(state)
            }
            consumedStateRefs.forEach { stateRef ->
                val state = session.get<VaultSchemaV1.VaultStates>(VaultSchemaV1.VaultStates::class.java, PersistentStateRef(stateRef))
                state?.run {
                    stateStatus = Vault.StateStatus.CONSUMED
                    consumedTime = clock.instant()
                    // remove lock (if held)
                    if (lockId != null) {
                        lockId = null
                        lockUpdateTime = clock.instant()
                        log.trace("Releasing soft lock on consumed state: $stateRef")
                    }
                    session.save(state)
                }
            }
        }
        return update
    }

    override val rawUpdates: Observable<Vault.Update<ContractState>>
        get() = concurrentBox.content._rawUpdatesPublisher

    override val updates: Observable<Vault.Update<ContractState>>
        get() = concurrentBox.content._updatesInDbTx

    /** Groups adjacent transactions into batches to generate separate net updates per transaction type. */
    override fun notifyAll(statesToRecord: StatesToRecord, txns: Iterable<CoreTransaction>) {
        if (statesToRecord == StatesToRecord.NONE || !txns.any()) return
        val batch = mutableListOf<CoreTransaction>()

        fun flushBatch() {
            val updates = makeUpdates(batch, statesToRecord)
            processAndNotify(updates)
            batch.clear()
        }

        for (tx in txns) {
            if (batch.isNotEmpty() && tx.javaClass != batch.last().javaClass) {
                flushBatch()
            }
            batch.add(tx)
        }
        flushBatch()
    }

    private fun makeUpdates(batch: Iterable<CoreTransaction>, statesToRecord: StatesToRecord): List<Vault.Update<ContractState>> {
        fun makeUpdate(tx: WireTransaction): Vault.Update<ContractState>? {
            val ourNewStates = when (statesToRecord) {
                StatesToRecord.NONE -> throw AssertionError("Should not reach here")
                StatesToRecord.ONLY_RELEVANT -> tx.outputs.withIndex().filter {
                    isRelevant(it.value.data, keyManagementService.filterMyKeys(tx.outputs.flatMap { it.data.participants.map { it.owningKey } }).toSet())
                }
                StatesToRecord.ALL_VISIBLE -> tx.outputs.withIndex()
            }.map { tx.outRef<ContractState>(it.index) }

            // Retrieve all unconsumed states for this transaction's inputs
            val consumedStates = loadStates(tx.inputs)

            // Is transaction irrelevant?
            if (consumedStates.isEmpty() && ourNewStates.isEmpty()) {
                log.trace { "tx ${tx.id} was irrelevant to this vault, ignoring" }
                return null
            }

            return Vault.Update(consumedStates.toSet(), ourNewStates.toSet())
        }

        fun resolveAndMakeUpdate(tx: CoreTransaction): Vault.Update<ContractState>? {
            // We need to resolve the full transaction here because outputs are calculated from inputs
            // We also can't do filtering beforehand, since for notary change transactions output encumbrance pointers
            // get recalculated based on input positions.
            val ltx: FullTransaction = when (tx) {
                is NotaryChangeWireTransaction -> tx.resolve(servicesForResolution, emptyList())
                is ContractUpgradeWireTransaction -> tx.resolve(servicesForResolution, emptyList())
                else -> throw IllegalArgumentException("Unsupported transaction type: ${tx.javaClass.name}")
            }
            val myKeys by lazy { keyManagementService.filterMyKeys(ltx.outputs.flatMap { it.data.participants.map { it.owningKey } }) }
            val (consumedStateAndRefs, producedStates) = ltx.inputs.zip(ltx.outputs).filter { (_, output) ->
                if (statesToRecord == StatesToRecord.ONLY_RELEVANT) {
                    isRelevant(output.data, myKeys.toSet())
                } else {
                    true
                }
            }.unzip()

            val producedStateAndRefs = producedStates.map { ltx.outRef<ContractState>(it.data) }
            if (consumedStateAndRefs.isEmpty() && producedStateAndRefs.isEmpty()) {
                log.trace { "tx ${tx.id} was irrelevant to this vault, ignoring" }
                return null
            }

            val updateType = if (tx is ContractUpgradeWireTransaction) {
                Vault.UpdateType.CONTRACT_UPGRADE
            } else {
                Vault.UpdateType.NOTARY_CHANGE
            }
            return Vault.Update(consumedStateAndRefs.toSet(), producedStateAndRefs.toSet(), null, updateType)
        }


        return batch.mapNotNull {
            if (it is WireTransaction) makeUpdate(it) else resolveAndMakeUpdate(it)
        }
    }

    private fun loadStates(refs: Collection<StateRef>): Collection<StateAndRef<ContractState>> {
        val states = mutableListOf<StateAndRef<ContractState>>()
        if (refs.isNotEmpty()) {
            val refsList = refs.toList()
            val pageSize = PageSpecification().pageSize
            (0..(refsList.size - 1) / pageSize).forEach {
                val offset = it * pageSize
                val limit = minOf(offset + pageSize, refsList.size)
                val page = queryBy<ContractState>(QueryCriteria.VaultQueryCriteria(stateRefs = refsList.subList(offset, limit))).states
                states.addAll(page)
            }
        }
        return states
    }

    private fun processAndNotify(updates: List<Vault.Update<ContractState>>) {
        if (updates.isEmpty()) return
        val netUpdate = updates.reduce { update1, update2 -> update1 + update2 }
        if (!netUpdate.isEmpty()) {
            recordUpdate(netUpdate)
            concurrentBox.concurrent {
                // flowId was required by SoftLockManager to perform auto-registration of soft locks for new states
                val uuid = (Strand.currentStrand() as? FlowStateMachineImpl<*>)?.id?.uuid
                val vaultUpdate = if (uuid != null) netUpdate.copy(flowId = uuid) else netUpdate
                if (uuid != null) {
                    val fungible = netUpdate.produced.filter { it.state.data is FungibleAsset<*> }
                    if (fungible.isNotEmpty()) {
                        val stateRefs = fungible.map { it.ref }.toNonEmptySet()
                        log.trace { "Reserving soft locks for flow id $uuid and states $stateRefs" }
                        softLockReserve(uuid, stateRefs)
                    }
                }
                updatesPublisher.onNext(vaultUpdate)
            }
        }
    }

    override fun addNoteToTransaction(txnId: SecureHash, noteText: String) {
        database.transaction {
            val txnNoteEntity = VaultSchemaV1.VaultTxnNote(txnId.toString(), noteText)
            currentDBSession().save(txnNoteEntity)
        }
    }

    override fun getTransactionNotes(txnId: SecureHash): Iterable<String> {
        return database.transaction {
            val session = currentDBSession()
            val criteriaBuilder = session.criteriaBuilder
            val criteriaQuery = criteriaBuilder.createQuery(VaultSchemaV1.VaultTxnNote::class.java)
            val vaultStates = criteriaQuery.from(VaultSchemaV1.VaultTxnNote::class.java)
            val txIdPredicate = criteriaBuilder.equal(vaultStates.get<Vault.StateStatus>(VaultSchemaV1.VaultTxnNote::txId.name), txnId.toString())
            criteriaQuery.where(txIdPredicate)
            val results = session.createQuery(criteriaQuery).resultList
            results.asIterable().map { it.note ?: "" }
        }
    }

    @Throws(StatesNotAvailableException::class)
    override fun softLockReserve(lockId: UUID, stateRefs: NonEmptySet<StateRef>) {
        val softLockTimestamp = clock.instant()
        try {
            val session = currentDBSession()
            val criteriaBuilder = session.criteriaBuilder
            fun execute(configure: Root<*>.(CriteriaUpdate<*>, Array<Predicate>) -> Any?) = criteriaBuilder.executeUpdate(session) { update ->
                val persistentStateRefs = stateRefs.map { PersistentStateRef(it.txhash.bytes.toHexString(), it.index) }
                val compositeKey = get<PersistentStateRef>(VaultSchemaV1.VaultStates::stateRef.name)
                val stateRefsPredicate = criteriaBuilder.and(compositeKey.`in`(persistentStateRefs))
                configure(update, arrayOf(stateRefsPredicate))
            }

            val updatedRows = execute { update, commonPredicates ->
                val stateStatusPredication = criteriaBuilder.equal(get<Vault.StateStatus>(VaultSchemaV1.VaultStates::stateStatus.name), Vault.StateStatus.UNCONSUMED)
                val lockIdPredicate = criteriaBuilder.or(get<String>(VaultSchemaV1.VaultStates::lockId.name).isNull,
                        criteriaBuilder.equal(get<String>(VaultSchemaV1.VaultStates::lockId.name), lockId.toString()))
                update.set(get<String>(VaultSchemaV1.VaultStates::lockId.name), lockId.toString())
                update.set(get<Instant>(VaultSchemaV1.VaultStates::lockUpdateTime.name), softLockTimestamp)
                update.where(stateStatusPredication, lockIdPredicate, *commonPredicates)
            }
            if (updatedRows > 0 && updatedRows == stateRefs.size) {
                log.trace { "Reserving soft lock states for $lockId: $stateRefs" }
                FlowStateMachineImpl.currentStateMachine()?.hasSoftLockedStates = true
            } else {
                // revert partial soft locks
                val revertUpdatedRows = execute { update, commonPredicates ->
                    val lockIdPredicate = criteriaBuilder.equal(get<String>(VaultSchemaV1.VaultStates::lockId.name), lockId.toString())
                    val lockUpdateTime = criteriaBuilder.equal(get<Instant>(VaultSchemaV1.VaultStates::lockUpdateTime.name), softLockTimestamp)
                    update.set(get<String>(VaultSchemaV1.VaultStates::lockId.name), criteriaBuilder.nullLiteral(String::class.java))
                    update.where(lockUpdateTime, lockIdPredicate, *commonPredicates)
                }
                if (revertUpdatedRows > 0) {
                    log.trace { "Reverting $revertUpdatedRows partially soft locked states for $lockId" }
                }
                throw StatesNotAvailableException("Attempted to reserve $stateRefs for $lockId but only $updatedRows rows available")
            }
        } catch (e: Exception) {
            log.error("""soft lock update error attempting to reserve states for $lockId and $stateRefs")
                    $e.
                """)
            if (e.cause is StatesNotAvailableException) throw (e.cause as StatesNotAvailableException)
            throw e
        }
    }

    override fun softLockRelease(lockId: UUID, stateRefs: NonEmptySet<StateRef>?) {
        val softLockTimestamp = clock.instant()
        val session = currentDBSession()
        val criteriaBuilder = session.criteriaBuilder
        fun execute(configure: Root<*>.(CriteriaUpdate<*>, Array<Predicate>) -> Any?) = criteriaBuilder.executeUpdate(session) { update ->
            val stateStatusPredication = criteriaBuilder.equal(get<Vault.StateStatus>(VaultSchemaV1.VaultStates::stateStatus.name), Vault.StateStatus.UNCONSUMED)
            val lockIdPredicate = criteriaBuilder.equal(get<String>(VaultSchemaV1.VaultStates::lockId.name), lockId.toString())
            update.set<String>(get<String>(VaultSchemaV1.VaultStates::lockId.name), criteriaBuilder.nullLiteral(String::class.java))
            update.set(get<Instant>(VaultSchemaV1.VaultStates::lockUpdateTime.name), softLockTimestamp)
            configure(update, arrayOf(stateStatusPredication, lockIdPredicate))
        }
        if (stateRefs == null) {
            val update = execute { update, commonPredicates ->
                update.where(*commonPredicates)
            }
            if (update > 0) {
                log.trace { "Releasing $update soft locked states for $lockId" }
            }
        } else {
            try {
                val updatedRows = execute { update, commonPredicates ->
                    val persistentStateRefs = stateRefs.map { PersistentStateRef(it.txhash.bytes.toHexString(), it.index) }
                    val compositeKey = get<PersistentStateRef>(VaultSchemaV1.VaultStates::stateRef.name)
                    val stateRefsPredicate = criteriaBuilder.and(compositeKey.`in`(persistentStateRefs))
                    update.where(*commonPredicates, stateRefsPredicate)
                }
                if (updatedRows > 0) {
                    log.trace { "Releasing $updatedRows soft locked states for $lockId and stateRefs $stateRefs" }
                }
            } catch (e: Exception) {
                log.error("""soft lock update error attempting to release states for $lockId and $stateRefs")
                    $e.
                """)
                throw e
            }
        }
    }

    @Suspendable
    @Throws(StatesNotAvailableException::class)
    override fun <T : FungibleAsset<U>, U : Any> tryLockFungibleStatesForSpending(lockId: UUID,
                                                                                  eligibleStatesQuery: QueryCriteria,
                                                                                  amount: Amount<U>,
                                                                                  contractStateType: Class<out T>): List<StateAndRef<T>> {
        if (amount.quantity == 0L) {
            return emptyList()
        }

        // Enrich QueryCriteria with additional default attributes (such as soft locks)
        val sortAttribute = SortAttribute.Standard(Sort.CommonStateAttribute.STATE_REF)
        val sorter = Sort(setOf(Sort.SortColumn(sortAttribute, Sort.Direction.ASC)))
        val enrichedCriteria = QueryCriteria.VaultQueryCriteria(
                contractStateTypes = setOf(contractStateType),
                softLockingCondition = QueryCriteria.SoftLockingCondition(QueryCriteria.SoftLockingType.UNLOCKED_AND_SPECIFIED, listOf(lockId)))
        val results = queryBy(contractStateType, enrichedCriteria.and(eligibleStatesQuery), sorter)

        var claimedAmount = 0L
        val claimedStates = mutableListOf<StateAndRef<T>>()
        for (state in results.states) {
            val issuedAssetToken = state.state.data.amount.token
            if (issuedAssetToken.product == amount.token) {
                claimedStates += state
                claimedAmount += state.state.data.amount.quantity
                if (claimedAmount > amount.quantity) {
                    break
                }
            }
        }
        if (claimedStates.isEmpty() || claimedAmount < amount.quantity) {
            return emptyList()
        }
        softLockReserve(lockId, claimedStates.map { it.ref }.toNonEmptySet())
        return claimedStates
    }

    @VisibleForTesting
    internal fun isRelevant(state: ContractState, myKeys: Set<PublicKey>): Boolean {
        val keysToCheck = when (state) {
            is OwnableState -> listOf(state.owner.owningKey)
            else -> state.participants.map { it.owningKey }
        }
        return keysToCheck.any { it in myKeys }
    }

    @Throws(VaultQueryException::class)
    override fun <T : ContractState> _queryBy(criteria: QueryCriteria, paging: PageSpecification, sorting: Sort, contractStateType: Class<out T>): Vault.Page<T> {
        return _queryBy(criteria, paging, sorting, contractStateType, false)
    }

    @Throws(VaultQueryException::class)
    private fun <T : ContractState> _queryBy(criteria: QueryCriteria, paging: PageSpecification, sorting: Sort, contractStateType: Class<out T>, skipPagingChecks: Boolean): Vault.Page<T> {
        log.debug { "Vault Query for contract type: $contractStateType, criteria: $criteria, pagination: $paging, sorting: $sorting" }
        return database.transaction {
            // calculate total results where a page specification has been defined
            var totalStates = -1L
            if (!skipPagingChecks && !paging.isDefault) {
                val count = builder { VaultSchemaV1.VaultStates::recordedTime.count() }
                val countCriteria = QueryCriteria.VaultCustomQueryCriteria(count, Vault.StateStatus.ALL)
                val results = _queryBy(criteria.and(countCriteria), PageSpecification(), Sort(emptyList()), contractStateType, true)  // only skip pagination checks for total results count query
                totalStates = results.otherResults.last() as Long
            }

            val session = getSession()

            val criteriaQuery = criteriaBuilder.createQuery(Tuple::class.java)
            val queryRootVaultStates = criteriaQuery.from(VaultSchemaV1.VaultStates::class.java)

            // TODO: revisit (use single instance of parser for all queries)
            val criteriaParser = HibernateQueryCriteriaParser(contractStateType, contractStateTypeMappings, criteriaBuilder, criteriaQuery, queryRootVaultStates)

            // parse criteria and build where predicates
            criteriaParser.parse(criteria, sorting)

            // prepare query for execution
            val query = session.createQuery(criteriaQuery)

            // pagination checks
            if (!skipPagingChecks && !paging.isDefault) {
                // pagination
                if (paging.pageNumber < DEFAULT_PAGE_NUM) throw VaultQueryException("Page specification: invalid page number ${paging.pageNumber} [page numbers start from $DEFAULT_PAGE_NUM]")
                if (paging.pageSize < 1) throw VaultQueryException("Page specification: invalid page size ${paging.pageSize} [must be a value between 1 and $MAX_PAGE_SIZE]")
            }

            // For both SQLServer and PostgresSQL, firstResult must be >= 0. So we set a floor at 0.
            // TODO: This is a catch-all solution. But why is the default pageNumber set to be -1 in the first place?
            // Even if we set the default pageNumber to be 1 instead, that may not cover the non-default cases.
            // So the floor may be necessary anyway.
            query.firstResult = maxOf(0, (paging.pageNumber - 1) * paging.pageSize)
            query.maxResults = paging.pageSize + 1  // detection too many results

            // execution
            val results = query.resultList

            // final pagination check (fail-fast on too many results when no pagination specified)
            if (!skipPagingChecks && paging.isDefault && results.size > DEFAULT_PAGE_SIZE)
                throw VaultQueryException("Please specify a `PageSpecification` as there are more results [${results.size}] than the default page size [$DEFAULT_PAGE_SIZE]")

            val statesAndRefs: MutableList<StateAndRef<T>> = mutableListOf()
            val statesMeta: MutableList<Vault.StateMetadata> = mutableListOf()
            val otherResults: MutableList<Any> = mutableListOf()
            val stateRefs = mutableSetOf<StateRef>()

            results.asSequence()
                    .forEachIndexed { index, result ->
                        if (result[0] is VaultSchemaV1.VaultStates) {
                            if (!paging.isDefault && index == paging.pageSize) // skip last result if paged
                                return@forEachIndexed
                            val vaultState = result[0] as VaultSchemaV1.VaultStates
                            val stateRef = StateRef(SecureHash.parse(vaultState.stateRef!!.txId), vaultState.stateRef!!.index)
                            stateRefs.add(stateRef)
                            statesMeta.add(Vault.StateMetadata(stateRef,
                                    vaultState.contractStateClassName,
                                    vaultState.recordedTime,
                                    vaultState.consumedTime,
                                    vaultState.stateStatus,
                                    vaultState.notary,
                                    vaultState.lockId,
                                    vaultState.lockUpdateTime))
                        } else {
                            // TODO: improve typing of returned other results
                            log.debug { "OtherResults: ${Arrays.toString(result.toArray())}" }
                            otherResults.addAll(result.toArray().asList())
                        }
                    }
            if (stateRefs.isNotEmpty())
                statesAndRefs.addAll(uncheckedCast(servicesForResolution.loadStates(stateRefs)))

            Vault.Page(states = statesAndRefs, statesMetadata = statesMeta, stateTypes = criteriaParser.stateTypes, totalStatesAvailable = totalStates, otherResults = otherResults)
        }
    }

    @Throws(VaultQueryException::class)
    override fun <T : ContractState> _trackBy(criteria: QueryCriteria, paging: PageSpecification, sorting: Sort, contractStateType: Class<out T>): DataFeed<Vault.Page<T>, Vault.Update<T>> {
<<<<<<< HEAD
        return database.transaction {
            concurrentBox.exclusive {
                val snapshotResults = _queryBy(criteria, paging, sorting, contractStateType)
                val updates: Observable<Vault.Update<T>> = uncheckedCast(_updatesPublisher.bufferUntilSubscribed()
                        .filter { it.containsType(contractStateType, snapshotResults.stateTypes) }
                        .map { filterContractStates(it, contractStateType) })
                DataFeed(snapshotResults, updates)
            }
=======
        return mutex.locked {
            val snapshotResults = _queryBy(criteria, paging, sorting, contractStateType)
            val updates: Observable<Vault.Update<T>> = uncheckedCast(_updatesPublisher.bufferUntilSubscribed()
                    .filter { it.containsType(contractStateType, snapshotResults.stateTypes) }
                    .map { filterContractStates(it, contractStateType) })
            DataFeed(snapshotResults, updates)
>>>>>>> e1223e31
        }
    }

    private fun <T : ContractState> filterContractStates(update: Vault.Update<T>, contractStateType: Class<out T>) =
            update.copy(consumed = filterByContractState(contractStateType, update.consumed),
                    produced = filterByContractState(contractStateType, update.produced))

    private fun <T : ContractState> filterByContractState(contractStateType: Class<out T>, stateAndRefs: Set<StateAndRef<T>>) =
            stateAndRefs.filter { contractStateType.isAssignableFrom(it.state.data.javaClass) }.toSet()

    private fun getSession() = database.currentOrNew().session
    /**
     * Derive list from existing vault states and then incrementally update using vault observables
     */
    private fun bootstrapContractStateTypes() {
        val criteria = criteriaBuilder.createQuery(String::class.java)
        val vaultStates = criteria.from(VaultSchemaV1.VaultStates::class.java)
        criteria.select(vaultStates.get("contractStateClassName")).distinct(true)
        val session = getSession()

        val query = session.createQuery(criteria)
        val results = query.resultList
        val distinctTypes = results.map { it }

        val unknownTypes = mutableSetOf<String>()
        distinctTypes.forEach { type ->
            val concreteType: Class<ContractState>? = try {
                uncheckedCast(Class.forName(type))
            } catch (e: ClassNotFoundException) {
                unknownTypes += type
                null
            }
            concreteType?.let {
                val contractInterfaces = deriveContractInterfaces(it)
                contractInterfaces.map {
                    val contractInterface = contractStateTypeMappings.getOrPut(it.name) { mutableSetOf() }
                    contractInterface.add(it.name)
                }
            }
        }
        if (unknownTypes.isNotEmpty()) {
            log.warn("There are unknown contract state types in the vault, which will prevent these states from being used. The relevant CorDapps must be loaded for these states to be used. The types not on the classpath are ${unknownTypes.joinToString(", ", "[", "]")}.")
        }
    }

    private fun <T : ContractState> deriveContractInterfaces(clazz: Class<T>): Set<Class<T>> {
        val myInterfaces: MutableSet<Class<T>> = mutableSetOf()
        clazz.interfaces.forEach {
            if (it != ContractState::class.java) {
                myInterfaces.add(uncheckedCast(it))
                myInterfaces.addAll(deriveContractInterfaces(uncheckedCast(it)))
            }
        }
        return myInterfaces
    }
}<|MERGE_RESOLUTION|>--- conflicted
+++ resolved
@@ -501,23 +501,14 @@
 
     @Throws(VaultQueryException::class)
     override fun <T : ContractState> _trackBy(criteria: QueryCriteria, paging: PageSpecification, sorting: Sort, contractStateType: Class<out T>): DataFeed<Vault.Page<T>, Vault.Update<T>> {
-<<<<<<< HEAD
-        return database.transaction {
+        return mutex.locked {
             concurrentBox.exclusive {
                 val snapshotResults = _queryBy(criteria, paging, sorting, contractStateType)
                 val updates: Observable<Vault.Update<T>> = uncheckedCast(_updatesPublisher.bufferUntilSubscribed()
-                        .filter { it.containsType(contractStateType, snapshotResults.stateTypes) }
-                        .map { filterContractStates(it, contractStateType) })
+                .filter { it.containsType(contractStateType, snapshotResults.stateTypes) }
+                .map { filterContractStates(it, contractStateType) })
                 DataFeed(snapshotResults, updates)
             }
-=======
-        return mutex.locked {
-            val snapshotResults = _queryBy(criteria, paging, sorting, contractStateType)
-            val updates: Observable<Vault.Update<T>> = uncheckedCast(_updatesPublisher.bufferUntilSubscribed()
-                    .filter { it.containsType(contractStateType, snapshotResults.stateTypes) }
-                    .map { filterContractStates(it, contractStateType) })
-            DataFeed(snapshotResults, updates)
->>>>>>> e1223e31
         }
     }
 
