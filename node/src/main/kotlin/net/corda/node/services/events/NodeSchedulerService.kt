/*
 * R3 Proprietary and Confidential
 *
 * Copyright (c) 2018 R3 Limited.  All rights reserved.
 *
 * The intellectual and technical concepts contained herein are proprietary to R3 and its suppliers and are protected by trade secret law.
 *
 * Distribution of this file or any portion thereof via any medium without the express permission of R3 is strictly prohibited.
 */

package net.corda.node.services.events

import co.paralleluniverse.fibers.Suspendable
import com.google.common.util.concurrent.ListenableFuture
import net.corda.core.context.InvocationContext
import net.corda.core.context.InvocationOrigin
import net.corda.core.contracts.SchedulableState
import net.corda.core.contracts.ScheduledActivity
import net.corda.core.contracts.ScheduledStateRef
import net.corda.core.contracts.StateRef
import net.corda.core.crypto.SecureHash
import net.corda.core.flows.FlowLogic
import net.corda.core.flows.FlowLogicRefFactory
import net.corda.core.internal.ThreadBox
import net.corda.core.internal.VisibleForTesting
import net.corda.core.internal.concurrent.flatMap
import net.corda.core.internal.join
import net.corda.core.internal.until
import net.corda.core.node.ServicesForResolution
import net.corda.core.schemas.PersistentStateRef
import net.corda.core.serialization.SingletonSerializeAsToken
import net.corda.core.utilities.contextLogger
import net.corda.core.utilities.trace
import net.corda.node.CordaClock
import net.corda.node.MutableClock
import net.corda.node.services.api.FlowStarter
import net.corda.node.services.api.NodePropertiesStore
import net.corda.node.services.api.SchedulerService
import net.corda.node.services.messaging.DeduplicationHandler
import net.corda.node.utilities.PersistentMap
import net.corda.nodeapi.internal.persistence.CordaPersistence
import net.corda.nodeapi.internal.persistence.NODE_DATABASE_PREFIX
import org.apache.activemq.artemis.utils.ReusableLatch
import org.apache.mina.util.ConcurrentHashSet
import org.slf4j.Logger
import java.time.Duration
import java.time.Instant
import java.util.*
import java.util.concurrent.*
import javax.annotation.concurrent.ThreadSafe
import javax.persistence.Column
import javax.persistence.EmbeddedId
import javax.persistence.Entity
import co.paralleluniverse.strands.SettableFuture as QuasarSettableFuture
import com.google.common.util.concurrent.SettableFuture as GuavaSettableFuture

/**
 * A first pass of a simple [SchedulerService] that works with [MutableClock]s for testing, demonstrations and simulations
 * that also encompasses the [net.corda.core.node.services.Vault] observer for processing transactions.
 *
 * This will observe transactions as they are stored and schedule and unschedule activities based on the States consumed
 * or produced.
 *
 * Currently does not provide any system state other than the ContractState so the expectation is that a transaction
 * is the outcome of the activity in order to schedule another activity.  Once we have implemented more persistence
 * in the nodes, maybe we can consider multiple activities and whether the activities have been completed or not,
 * but that starts to sound a lot like off-ledger state.
 */
@ThreadSafe
class NodeSchedulerService(private val clock: CordaClock,
                           private val database: CordaPersistence,
                           private val flowStarter: FlowStarter,
                           private val servicesForResolution: ServicesForResolution,
                           private val unfinishedSchedules: ReusableLatch = ReusableLatch(),
                           private val flowLogicRefFactory: FlowLogicRefFactory,
                           private val nodeProperties: NodePropertiesStore,
                           private val drainingModePollPeriod: Duration,
                           private val log: Logger = staticLog,
                           private val scheduledStates: MutableMap<StateRef, ScheduledStateRef> = createMap())
    : SchedulerService, SingletonSerializeAsToken() {

    companion object {
        private val staticLog get() = contextLogger()
        /**
         * Wait until the given [Future] is complete or the deadline is reached, with support for [MutableClock] implementations
         * used in demos or testing.  This will substitute a Fiber compatible Future so the current
         * [co.paralleluniverse.strands.Strand] is not blocked.
         *
         * @return true if the [Future] is complete, false if the deadline was reached.
         */
        // We should try to make the Clock used in our code injectable (for tests etc) and to use the extension below
        // to wait in our code, rather than <code>Thread.sleep()</code> or other time-based pauses.
        @Suspendable
        @VisibleForTesting
                // We specify full classpath on SettableFuture to differentiate it from the Quasar class of the same name
        fun awaitWithDeadline(clock: CordaClock, deadline: Instant, future: Future<*> = GuavaSettableFuture.create<Any>()): Boolean {
            var nanos: Long
            do {
                val originalFutureCompleted = makeStrandFriendlySettableFuture(future)
                val subscription = clock.mutations.first().subscribe {
                    originalFutureCompleted.set(false)
                }
                nanos = (clock.instant() until deadline).toNanos()
                if (nanos > 0) {
                    try {
                        // This will return when it times out, or when the clock mutates or when when the original future completes.
                        originalFutureCompleted.get(nanos, TimeUnit.NANOSECONDS)
                    } catch (e: ExecutionException) {
                        // No need to take action as will fall out of the loop due to future.isDone
                    } catch (e: CancellationException) {
                        // No need to take action as will fall out of the loop due to future.isDone
                    } catch (e: TimeoutException) {
                        // No need to take action as will fall out of the loop due to future.isDone
                    }
                }
                subscription.unsubscribe()
                originalFutureCompleted.cancel(false)
            } while (nanos > 0 && !future.isDone)
            return future.isDone
        }

        fun createMap(): PersistentMap<StateRef, ScheduledStateRef, PersistentScheduledState, PersistentStateRef> {
            return PersistentMap(
                    toPersistentEntityKey = { PersistentStateRef(it.txhash.toString(), it.index) },
                    fromPersistentEntity = {
                        //TODO null check will become obsolete after making DB/JPA columns not nullable
                        val txId = it.output.txId ?: throw IllegalStateException("DB returned null SecureHash transactionId")
                        val index = it.output.index ?: throw IllegalStateException("DB returned null SecureHash index")
                        Pair(StateRef(SecureHash.parse(txId), index),
                                ScheduledStateRef(StateRef(SecureHash.parse(txId), index), it.scheduledAt))
                    },
                    toPersistentEntity = { key: StateRef, value: ScheduledStateRef ->
                        PersistentScheduledState().apply {
                            output = PersistentStateRef(key.txhash.toString(), key.index)
                            scheduledAt = value.scheduledAt
                        }
                    },
                    persistentEntityClass = PersistentScheduledState::class.java
            )
        }

        /**
         * Convert a Guava [ListenableFuture] or JDK8 [CompletableFuture] to Quasar implementation and set to true when a result
         * or [Throwable] is available in the original.
         *
         * We need this so that we do not block the actual thread when calling get(), but instead allow a Quasar context
         * switch.  There's no need to checkpoint our [co.paralleluniverse.fibers.Fiber]s as there's no external effect of waiting.
         */
        private fun <T : Any> makeStrandFriendlySettableFuture(future: Future<T>) = QuasarSettableFuture<Boolean>().also { g ->
            when (future) {
                is ListenableFuture -> future.addListener(Runnable { g.set(true) }, Executor { it.run() })
                is CompletionStage<*> -> future.whenComplete { _, _ -> g.set(true) }
                else -> throw IllegalArgumentException("Cannot make future $future Strand friendly.")
            }
        }

        @VisibleForTesting
        internal val schedulingAsNextFormat = "Scheduling as next {}"
    }

    @Entity
    @javax.persistence.Table(name = "${NODE_DATABASE_PREFIX}scheduled_states")
    class PersistentScheduledState(
            @EmbeddedId
            var output: PersistentStateRef = PersistentStateRef(),

            @Column(name = "scheduled_at", nullable = false)
            var scheduledAt: Instant = Instant.now()
    )

    private class InnerState {
        var scheduledStatesQueue: PriorityQueue<ScheduledStateRef> = PriorityQueue({ a, b -> a.scheduledAt.compareTo(b.scheduledAt) })

        var rescheduled: GuavaSettableFuture<Boolean>? = null
    }

    // Used to de-duplicate flow starts in case a flow is starting but the corresponding entry hasn't been removed yet
    // from the database
    private val startingStateRefs = ConcurrentHashSet<ScheduledStateRef>()

    private val mutex = ThreadBox(InnerState())
    // We need the [StateMachineManager] to be constructed before this is called in case it schedules a flow.
    fun start() {
        mutex.locked {
            scheduledStatesQueue.addAll(scheduledStates.values)
            rescheduleWakeUp()
        }
    }

    /**
     * Stop scheduler service.
     */
    fun stop() {
        mutex.locked {
            schedulerTimerExecutor.shutdown()
            scheduledStatesQueue.clear()
            scheduledStates.clear()
        }
    }

    /**
     * Resume scheduler service after having called [stop].
     */
    fun resume() {
        mutex.locked {
            schedulerTimerExecutor = Executors.newSingleThreadExecutor()
            scheduledStates.putAll(createMap())
            scheduledStatesQueue.addAll(scheduledStates.values)
            rescheduleWakeUp()
        }
    }

    override fun scheduleStateActivity(action: ScheduledStateRef) {
        log.trace { "Schedule $action" }
        val previousState = scheduledStates[action.ref]
        scheduledStates[action.ref] = action
        mutex.locked {
            val previousEarliest = scheduledStatesQueue.peek()
            scheduledStatesQueue.remove(previousState)
            scheduledStatesQueue.add(action)
            if (previousState == null && action !in startingStateRefs) {
                unfinishedSchedules.countUp()
            }

            if (action.scheduledAt.isBefore(previousEarliest?.scheduledAt ?: Instant.MAX)) {
                // We are earliest
                rescheduleWakeUp()
            } else if (previousEarliest?.ref == action.ref && previousEarliest.scheduledAt != action.scheduledAt) {
                // We were earliest but might not be any more
                rescheduleWakeUp()
            }
        }
    }

    override fun unscheduleStateActivity(ref: StateRef) {
        log.trace { "Unschedule $ref" }
        val removedAction = scheduledStates.remove(ref)
        mutex.locked {
            if (removedAction != null) {
                val wasNext = (removedAction == scheduledStatesQueue.peek())
                val wasRemoved = scheduledStatesQueue.remove(removedAction)
                if (wasRemoved) {
                    unfinishedSchedules.countDown()
                }
                if (wasNext) {
                    rescheduleWakeUp()
                }
            }
        }
    }

    private var schedulerTimerExecutor = Executors.newSingleThreadExecutor()
    /**
     * This method first cancels the [java.util.concurrent.Future] for any pending action so that the
     * [awaitWithDeadline] used below drops through without running the action.  We then create a new
     * [java.util.concurrent.Future] for the new action (so it too can be cancelled), and then await the arrival of the
     * scheduled time.  If we reach the scheduled time (the deadline) without the [java.util.concurrent.Future] being
     * cancelled then we run the scheduled action.  Finally we remove that action from the scheduled actions and
     * recompute the next scheduled action.
     */
    private fun rescheduleWakeUp() {
        // Note, we already have the mutex but we need the scope again here
        val (scheduledState, ourRescheduledFuture) = mutex.alreadyLocked {
            rescheduled?.cancel(false)
            rescheduled = GuavaSettableFuture.create()
            Pair(scheduledStatesQueue.peek(), rescheduled!!)
        }
        if (scheduledState != null) {
            schedulerTimerExecutor.execute {
                log.trace(schedulingAsNextFormat, scheduledState)
                // This will block the scheduler single thread until the scheduled time (returns false) OR
                // the Future is cancelled due to rescheduling (returns true).
                if (!awaitWithDeadline(clock, scheduledState.scheduledAt, ourRescheduledFuture)) {
                    log.trace { "Invoking as next $scheduledState" }
                    onTimeReached(scheduledState)
                } else {
                    log.trace { "Rescheduled $scheduledState" }
                }
            }
        }
    }

    @VisibleForTesting
    internal fun join() {
        schedulerTimerExecutor.join()
    }

<<<<<<< HEAD
    private inner class FlowStartDeduplicationHandler(val scheduledState: ScheduledStateRef) : DeduplicationHandler {
        override fun insideDatabaseTransaction() {
            scheduledStates.remove(scheduledState.ref)
        }

        override fun afterDatabaseTransaction() {
            startingStateRefs.remove(scheduledState)
        }

        override fun toString(): String {
            return "${javaClass.simpleName}($scheduledState)"
        }
=======
    @VisibleForTesting
    internal fun cancelAndWait() {
        schedulerTimerExecutor.shutdownNow()
        schedulerTimerExecutor.join()
>>>>>>> 329fa94a
    }

    private fun onTimeReached(scheduledState: ScheduledStateRef) {
        var flowName: String? = "(unknown)"
        try {
            // We need to check this before the database transaction, otherwise there is a subtle race between a
            // doubly-reached deadline and the removal from [startingStateRefs].
            if (scheduledState !in startingStateRefs) {
                val scheduledFlow = database.transaction { getScheduledFlow(scheduledState) }
                if (scheduledFlow != null) {
                    startingStateRefs.add(scheduledState)
                    flowName = scheduledFlow.javaClass.name
                    // TODO refactor the scheduler to store and propagate the original invocation context
                    val context = InvocationContext.newInstance(InvocationOrigin.Scheduled(scheduledState))
                    val deduplicationHandler = FlowStartDeduplicationHandler(scheduledState)
                    val future = flowStarter.startFlow(scheduledFlow, context, deduplicationHandler).flatMap { it.resultFuture }
                    future.then {
                        unfinishedSchedules.countDown()
                    }
                }
            }
        } catch (e: Exception) {
            log.error("Failed to start scheduled flow $flowName for $scheduledState due to an internal error", e)
        }
    }

    private fun getScheduledFlow(scheduledState: ScheduledStateRef): FlowLogic<*>? {
        val scheduledActivity = getScheduledActivity(scheduledState)
        var scheduledFlow: FlowLogic<*>? = null
        mutex.locked {
            // need to remove us from those scheduled, but only if we are still next
            val previousState = scheduledStates[scheduledState.ref]
            if (previousState != null && previousState === scheduledState) {
                if (scheduledActivity == null) {
                    log.info("Scheduled state $scheduledState has rescheduled to never.")
                    unfinishedSchedules.countDown()
                    scheduledStates.remove(scheduledState.ref)
                    scheduledStatesQueue.remove(scheduledState)
                } else if (scheduledActivity.scheduledAt.isAfter(clock.instant())) {
                    log.info("Scheduled state $scheduledState has rescheduled to ${scheduledActivity.scheduledAt}.")
                    val newState = ScheduledStateRef(scheduledState.ref, scheduledActivity.scheduledAt)
                    scheduledStates[scheduledState.ref] = newState
                    scheduledStatesQueue.remove(scheduledState)
                    scheduledStatesQueue.add(newState)
                } else {
                    val flowLogic = flowLogicRefFactory.toFlowLogic(scheduledActivity.logicRef)
                    scheduledFlow = when {
                        nodeProperties.flowsDrainingMode.isEnabled() -> {
                            log.warn("Ignoring scheduled flow start because of draining mode. FlowLogic: $flowLogic.")
                            awaitWithDeadline(clock, Instant.now() + drainingModePollPeriod)
                            null
                        }
                        else -> {
                            log.trace { "Scheduler starting FlowLogic $flowLogic" }
                            scheduledStatesQueue.remove(scheduledState)
                            flowLogic
                        }
                    }
                }
            }
            // and schedule the next one
            rescheduleWakeUp()
        }
        return scheduledFlow
    }

    private fun getScheduledActivity(scheduledState: ScheduledStateRef): ScheduledActivity? {
        val txState = servicesForResolution.loadState(scheduledState.ref)
        val state = txState.data as SchedulableState
        return try {
            // This can throw as running contract code.
            state.nextScheduledActivity(scheduledState.ref, flowLogicRefFactory)
        } catch (e: Exception) {
            log.error("Attempt to run scheduled state $scheduledState resulted in error.", e)
            null
        }
    }
}<|MERGE_RESOLUTION|>--- conflicted
+++ resolved
@@ -285,25 +285,24 @@
         schedulerTimerExecutor.join()
     }
 
-<<<<<<< HEAD
-    private inner class FlowStartDeduplicationHandler(val scheduledState: ScheduledStateRef) : DeduplicationHandler {
-        override fun insideDatabaseTransaction() {
-            scheduledStates.remove(scheduledState.ref)
-        }
-
-        override fun afterDatabaseTransaction() {
-            startingStateRefs.remove(scheduledState)
-        }
-
-        override fun toString(): String {
-            return "${javaClass.simpleName}($scheduledState)"
-        }
-=======
     @VisibleForTesting
     internal fun cancelAndWait() {
         schedulerTimerExecutor.shutdownNow()
         schedulerTimerExecutor.join()
->>>>>>> 329fa94a
+    }
+
+    private inner class FlowStartDeduplicationHandler(val scheduledState: ScheduledStateRef) : DeduplicationHandler {
+        override fun insideDatabaseTransaction() {
+            scheduledStates.remove(scheduledState.ref)
+        }
+
+        override fun afterDatabaseTransaction() {
+            startingStateRefs.remove(scheduledState)
+        }
+
+        override fun toString(): String {
+            return "${javaClass.simpleName}($scheduledState)"
+        }
     }
 
     private fun onTimeReached(scheduledState: ScheduledStateRef) {
