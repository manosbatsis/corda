--- conflicted
+++ resolved
@@ -2,7 +2,6 @@
 
 import com.codahale.metrics.JmxReporter
 import net.corda.core.concurrent.CordaFuture
-import net.corda.core.internal.concurrent.OpenFuture
 import net.corda.core.internal.concurrent.openFuture
 import net.corda.core.internal.concurrent.thenMatch
 import net.corda.core.internal.div
@@ -341,14 +340,10 @@
                 printBasicNodeInfo("Database connection url is", "jdbc:h2:$url/node")
             }
         }
-<<<<<<< HEAD
         else if (databaseUrl != null) {
             printBasicNodeInfo("Database connection url is", databaseUrl)
         }
-        return super.initialiseDatabasePersistence(schemaService, identityService, insideTransaction)
-=======
         return super.initialiseDatabasePersistence(schemaService, identityService)
->>>>>>> 4d4253a2
     }
 
     private val _startupComplete = openFuture<Unit>()
