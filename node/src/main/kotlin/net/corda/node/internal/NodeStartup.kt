package net.corda.node.internal

import com.typesafe.config.Config
import com.typesafe.config.ConfigException
import com.typesafe.config.ConfigRenderOptions
import io.netty.channel.unix.Errors
import net.corda.cliutils.CordaCliWrapper
import net.corda.cliutils.CordaVersionProvider
import net.corda.cliutils.ExitCodes
import net.corda.core.cordapp.Cordapp
import net.corda.core.crypto.Crypto
import net.corda.core.internal.*
import net.corda.core.internal.concurrent.thenMatch
import net.corda.core.internal.cordapp.CordappImpl
import net.corda.core.internal.errors.AddressBindingException
import net.corda.core.utilities.Try
import net.corda.core.utilities.loggerFor
import net.corda.node.*
import net.corda.node.internal.Node.Companion.isValidJavaVersion
import net.corda.node.internal.cordapp.MultipleCordappsForFlowException
import net.corda.node.services.config.NodeConfiguration
import net.corda.node.services.config.NodeConfigurationImpl
import net.corda.node.services.config.shouldStartLocalShell
import net.corda.node.services.config.shouldStartSSHDaemon
import net.corda.node.utilities.createKeyPairAndSelfSignedTLSCertificate
import net.corda.node.utilities.registration.HTTPNetworkRegistrationService
import net.corda.node.utilities.registration.NodeRegistrationException
import net.corda.node.utilities.registration.NodeRegistrationHelper
import net.corda.node.utilities.saveToKeyStore
import net.corda.node.utilities.saveToTrustStore
import net.corda.core.internal.PLATFORM_VERSION
import net.corda.nodeapi.internal.addShutdownHook
import net.corda.nodeapi.internal.config.UnknownConfigurationKeysException
import net.corda.nodeapi.internal.persistence.CouldNotCreateDataSourceException
import net.corda.nodeapi.internal.persistence.DatabaseIncompatibleException
import net.corda.nodeapi.internal.persistence.DatabaseMigrationException
import net.corda.nodeapi.internal.persistence.oracleJdbcDriverSerialFilter
import net.corda.tools.shell.InteractiveShell
import org.fusesource.jansi.Ansi
import org.slf4j.bridge.SLF4JBridgeHandler
import picocli.CommandLine.Mixin
import sun.misc.VMSupport
import java.io.Console
import java.io.File
import java.io.IOException
import java.io.RandomAccessFile
import java.lang.management.ManagementFactory
import java.net.InetAddress
import java.nio.file.Path
import java.time.DayOfWeek
import java.time.ZonedDateTime
import java.util.*
import kotlin.system.exitProcess

/** This class is responsible for starting a Node from command line arguments. */
open class NodeStartup : CordaCliWrapper("corda", "Runs a Corda Node") {
    companion object {
        private val logger by lazy { loggerFor<Node>() } // I guess this is lazy to allow for logging init, but why Node?
        const val LOGS_DIRECTORY_NAME = "logs"
        const val LOGS_CAN_BE_FOUND_IN_STRING = "Logs can be found in"
        private const val INITIAL_REGISTRATION_MARKER = ".initialregistration"
    }

    @Mixin
    val cmdLineOptions = NodeCmdLineOptions()

    /**
     * @return exit code based on the success of the node startup. This value is intended to be the exit code of the process.
     */
    override fun runProgram(): Int {
        val startTime = System.currentTimeMillis()
        // Step 1. Check for supported Java version.
        if (!isValidJavaVersion()) return ExitCodes.FAILURE

        // Step 2. We do the single node check before we initialise logging so that in case of a double-node start it
        // doesn't mess with the running node's logs.
        enforceSingleNodeIsRunning(cmdLineOptions.baseDirectory)

        // Step 3. Initialise logging.
        initLogging()

        // Step 4. Register all cryptography [Provider]s.
        // Required to install our [SecureRandom] before e.g., UUID asks for one.
        // This needs to go after initLogging(netty clashes with our logging).
        Crypto.registerProviders()

        // Step 5. Print banner and basic node info.
        val versionInfo = getVersionInfo()
        drawBanner(versionInfo)
        Node.printBasicNodeInfo(LOGS_CAN_BE_FOUND_IN_STRING, System.getProperty("log-path"))

        // Step 6. Load and validate node configuration.
        val configuration = (attempt { loadConfiguration() }.doOnException(handleConfigurationLoadingError(cmdLineOptions.configFile)) as? Try.Success)?.let(Try.Success<NodeConfiguration>::value) ?: return ExitCodes.FAILURE
        val errors = configuration.validate()
        if (errors.isNotEmpty()) {
            logger.error("Invalid node configuration. Errors were:${System.lineSeparator()}${errors.joinToString(System.lineSeparator())}")
            return ExitCodes.FAILURE
        }

        // Step 7. Configuring special serialisation requirements, i.e., bft-smart relies on Java serialization.
        attempt { banJavaSerialisation(configuration) }.doOnException { error -> error.logAsUnexpected("Exception while configuring serialisation") } as? Try.Success ?: return ExitCodes.FAILURE

        // Step 8. Any actions required before starting up the Corda network layer.
        attempt { preNetworkRegistration(configuration) }.doOnException(handleRegistrationError) as? Try.Success ?: return ExitCodes.FAILURE

        // Step 9. Check if in registration mode.
        checkAndRunRegistrationMode(configuration, versionInfo)?.let {
            return if (it) ExitCodes.SUCCESS
            else ExitCodes.FAILURE
        }

        // Step 10. Log startup info.
        logStartupInfo(versionInfo, configuration)

        // Step 11. Start node: create the node, check for other command-line options, add extra logging etc.
        attempt { startNode(configuration, versionInfo, startTime) }.doOnSuccess { logger.info("Node exiting successfully") }.doOnException(handleStartError) as? Try.Success ?: return ExitCodes.FAILURE

        return ExitCodes.SUCCESS
    }

    private fun checkAndRunRegistrationMode(configuration: NodeConfiguration, versionInfo: VersionInfo): Boolean? {
        checkUnfinishedRegistration()
        cmdLineOptions.nodeRegistrationOption?.let {
            // Null checks for [compatibilityZoneURL], [rootTruststorePath] and [rootTruststorePassword] has been done in [CmdLineOptions.loadConfig]
            attempt { registerWithNetwork(configuration, versionInfo, it) }.doOnException(handleRegistrationError) as? Try.Success
                    ?: return false
            // At this point the node registration was successful. We can delete the marker file.
            deleteNodeRegistrationMarker(cmdLineOptions.baseDirectory)
            return true
        }
        return null
    }

    // TODO: Reconsider if automatic re-registration should be applied when something failed during initial registration.
    //      There might be cases where the node user should investigate what went wrong before registering again.
    private fun checkUnfinishedRegistration() {
        if (checkRegistrationMode() && !cmdLineOptions.isRegistration) {
            println("Node was started before with `--initial-registration`, but the registration was not completed.\nResuming registration.")
            // Pretend that the node was started with `--initial-registration` to help prevent user error.
            cmdLineOptions.isRegistration = true
        }
    }

    private fun <RESULT> attempt(action: () -> RESULT): Try<RESULT> = Try.on(action)

    private fun Exception.isExpectedWhenStartingNode() = startNodeExpectedErrors.any { error -> error.isInstance(this) }

    private val startNodeExpectedErrors = setOf(DatabaseMigrationException::class, MultipleCordappsForFlowException::class, CheckpointIncompatibleException::class, AddressBindingException::class, NetworkParametersReader::class, DatabaseIncompatibleException::class)

    private fun Exception.logAsExpected(message: String? = this.message, print: (String?) -> Unit = logger::error) = print(message)

    private fun Exception.logAsUnexpected(message: String? = this.message, error: Exception = this, print: (String?, Throwable) -> Unit = logger::error) = print("$message${this.message?.let { ": $it" } ?: ""}", error)

    private fun Exception.isOpenJdkKnownIssue() = message?.startsWith("Unknown named curve:") == true

    private val handleRegistrationError = { error: Exception ->
        when (error) {
            is NodeRegistrationException -> error.logAsExpected("Issue with Node registration: ${error.message}")
            else -> error.logAsUnexpected("Exception during node registration")
        }
    }

    private val handleStartError = { error: Exception ->
        when {
            error.isExpectedWhenStartingNode() -> error.logAsExpected()
            error is CouldNotCreateDataSourceException -> error.logAsUnexpected()
            error is Errors.NativeIoException && error.message?.contains("Address already in use") == true -> error.logAsExpected("One of the ports required by the Corda node is already in use.")
            error.isOpenJdkKnownIssue() -> error.logAsExpected("Exception during node startup - ${error.message}. This is a known OpenJDK issue on some Linux distributions, please use OpenJDK from zulu.org or Oracle JDK.")
            else -> error.logAsUnexpected("Exception during node startup")
        }
    }

    private fun handleConfigurationLoadingError(configFile: Path) = { error: Exception ->
        when (error) {
            is UnknownConfigurationKeysException -> error.logAsExpected()
            is ConfigException.IO -> error.logAsExpected(configFileNotFoundMessage(configFile), ::println)
            else -> error.logAsUnexpected("Unexpected error whilst reading node configuration")
        }
    }

    private fun configFileNotFoundMessage(configFile: Path): String {
        return """
                Unable to load the node config file from '$configFile'.

                Try setting the --base-directory flag to change which directory the node
                is looking in, or use the --config-file flag to specify it explicitly.
            """.trimIndent()
    }

    private fun loadConfiguration(): NodeConfiguration {
        val (rawConfig, configurationResult) = loadConfigFile()
        if (cmdLineOptions.devMode == true) {
            println("Config:\n${rawConfig.root().render(ConfigRenderOptions.defaults())}")
        }
        val configuration = configurationResult.getOrThrow()
        return if (cmdLineOptions.bootstrapRaftCluster) {
            println("Bootstrapping raft cluster (starting up as seed node).")
            // Ignore the configured clusterAddresses to make the node bootstrap a cluster instead of joining.
            (configuration as NodeConfigurationImpl).copy(notary = configuration.notary?.copy(raft = configuration.notary?.raft?.copy(clusterAddresses = emptyList())))
        } else {
            configuration
        }
    }

    private fun checkRegistrationMode(): Boolean {
        // If the node was started with `--initial-registration`, create marker file.
        // We do this here to ensure the marker is created even if parsing the args with NodeArgsParser fails.
        val marker = cmdLineOptions.baseDirectory / INITIAL_REGISTRATION_MARKER
        if (!cmdLineOptions.isRegistration && !marker.exists()) {
            return false
        }
        try {
            marker.createFile()
        } catch (e: Exception) {
            logger.warn("Could not create marker file for `--initial-registration`.", e)
        }
        return true
    }

    private fun deleteNodeRegistrationMarker(baseDir: Path) {
        try {
            val marker = File((baseDir / INITIAL_REGISTRATION_MARKER).toUri())
            if (marker.exists()) {
                marker.delete()
            }
        } catch (e: Exception) {
            e.logAsUnexpected("Could not delete the marker file that was created for `--initial-registration`.", print = logger::warn)
        }
    }

    protected open fun preNetworkRegistration(conf: NodeConfiguration) = Unit

    protected open fun createNode(conf: NodeConfiguration, versionInfo: VersionInfo): Node = Node(conf, versionInfo)

    protected open fun startNode(conf: NodeConfiguration, versionInfo: VersionInfo, startTime: Long) {
        cmdLineOptions.baseDirectory.createDirectories()
        val node = createNode(conf, versionInfo)
        if (cmdLineOptions.clearNetworkMapCache) {
            node.clearNetworkMapCache()
            return
        }
        if (cmdLineOptions.justGenerateNodeInfo) {
            // Perform the minimum required start-up logic to be able to write a nodeInfo to disk
            node.generateAndSaveNodeInfo()
            return
        }
        if (cmdLineOptions.justGenerateRpcSslCerts) {
            generateRpcSslCertificates(conf)
            return
        }

        if (conf.devMode) {
            Emoji.renderIfSupported {
                Node.printWarning("This node is running in developer mode! ${Emoji.developer} This is not safe for production deployment.")
            }
        } else {
            logger.info("The Corda node is running in production mode. If this is a developer environment you can set 'devMode=true' in the node.conf file.")
        }

        val nodeInfo = node.start()
        val loadedCodapps = node.services.cordappProvider.cordapps.filter { it.isLoaded }
        logLoadedCorDapps(loadedCodapps)

        node.nodeReadyFuture.thenMatch({
            // Elapsed time in seconds. We used 10 / 100.0 and not directly / 1000.0 to only keep two decimal digits.
            val elapsed = (System.currentTimeMillis() - startTime) / 10 / 100.0
            val name = nodeInfo.legalIdentitiesAndCerts.first().name.organisation
            Node.printBasicNodeInfo("Node for \"$name\" started up and registered in $elapsed sec")

            // Don't start the shell if there's no console attached.
            if (conf.shouldStartLocalShell()) {
                node.startupComplete.then {
                    try {
                        InteractiveShell.runLocalShell(node::stop)
                    } catch (e: Throwable) {
                        logger.error("Shell failed to start", e)
                    }
                }
            }
            if (conf.shouldStartSSHDaemon()) {
                Node.printBasicNodeInfo("SSH server listening on port", conf.sshd!!.port.toString())
            }
        },
                { th ->
                    logger.error("Unexpected exception during registration", th)
                })
        node.run()
    }

    private fun generateRpcSslCertificates(conf: NodeConfiguration) {
        val (keyPair, cert) = createKeyPairAndSelfSignedTLSCertificate(conf.myLegalName.x500Principal)

        val keyStorePath = conf.baseDirectory / "certificates" / "rpcsslkeystore.jks"
        val trustStorePath = conf.baseDirectory / "certificates" / "export" / "rpcssltruststore.jks"

        if (keyStorePath.exists() || trustStorePath.exists()) {
            println("Found existing RPC SSL keystores. Command was already run. Exiting..")
            exitProcess(0)
        }

        val console: Console? = System.console()

        when (console) {
        // In this case, the JVM is not connected to the console so we need to exit.
            null -> {
                println("Not connected to console. Exiting")
                exitProcess(1)
            }
        // Otherwise we can proceed normally.
            else -> {
                while (true) {
                    val keystorePassword1 = console.readPassword("Enter the RPC keystore password => ")
                    // TODO: consider adding a password strength policy.
                    if (keystorePassword1.isEmpty()) {
                        println("The RPC keystore password cannot be an empty String.")
                        continue
                    }

                    val keystorePassword2 = console.readPassword("Re-enter the RPC keystore password => ")
                    if (!keystorePassword1.contentEquals(keystorePassword2)) {
                        println("The RPC keystore passwords don't match.")
                        continue
                    }

                    saveToKeyStore(keyStorePath, keyPair, cert, String(keystorePassword1), "rpcssl")
                    println("The RPC keystore was saved to: $keyStorePath .")
                    break
                }

                while (true) {
                    val trustStorePassword1 = console.readPassword("Enter the RPC truststore password => ")
                    // TODO: consider adding a password strength policy.
                    if (trustStorePassword1.isEmpty()) {
                        println("The RPC truststore password cannot be an empty String.")
                        continue
                    }

                    val trustStorePassword2 = console.readPassword("Re-enter the RPC truststore password => ")
                    if (!trustStorePassword1.contentEquals(trustStorePassword2)) {
                        println("The RPC truststore passwords don't match.")
                        continue
                    }

                    saveToTrustStore(trustStorePath, cert, String(trustStorePassword1), "rpcssl")
                    println("The RPC truststore was saved to: $trustStorePath .")
                    println("You need to distribute this file along with the password in a secure way to all RPC clients.")
                    break
                }

                val dollar = '$'
                println("""
                            |
                            |The SSL certificates for RPC were generated successfully.
                            |
                            |Add this snippet to the "rpcSettings" section of your node.conf:
                            |       useSsl=true
                            |       ssl {
                            |           keyStorePath=$dollar{baseDirectory}/certificates/rpcsslkeystore.jks
                            |           keyStorePassword=the_above_password
                            |       }
                            |""".trimMargin())
            }
        }
    }

    protected open fun logStartupInfo(versionInfo: VersionInfo, conf: NodeConfiguration) {
        logger.info("Vendor: ${versionInfo.vendor}")
        logger.info("Release: ${versionInfo.releaseVersion}")
        logger.info("Platform Version: ${versionInfo.platformVersion}")
        logger.info("Revision: ${versionInfo.revision}")
        val info = ManagementFactory.getRuntimeMXBean()
        logger.info("PID: ${info.name.split("@").firstOrNull()}")  // TODO Java 9 has better support for this
        logger.info("Main class: ${NodeConfiguration::class.java.location.toURI().path}")
        logger.info("CommandLine Args: ${info.inputArguments.joinToString(" ")}")
        logger.info("bootclasspath: ${info.bootClassPath}")
        logger.info("classpath: ${info.classPath}")
        logger.info("VM ${info.vmName} ${info.vmVendor} ${info.vmVersion}")
        logger.info("Machine: ${lookupMachineNameAndMaybeWarn()}")
        logger.info("Working Directory: ${cmdLineOptions.baseDirectory}")
        val agentProperties = VMSupport.getAgentProperties()
        if (agentProperties.containsKey("sun.jdwp.listenerAddress")) {
            logger.info("Debug port: ${agentProperties.getProperty("sun.jdwp.listenerAddress")}")
        }
        var nodeStartedMessage = "Starting as node on ${conf.p2pAddress}"
        if (conf.extraNetworkMapKeys.isNotEmpty()) {
            nodeStartedMessage = "$nodeStartedMessage with additional Network Map keys ${conf.extraNetworkMapKeys.joinToString(prefix = "[", postfix = "]", separator = ", ")}"
        }
        logger.info(nodeStartedMessage)
    }

    protected open fun registerWithNetwork(
            conf: NodeConfiguration,
            versionInfo: VersionInfo,
            nodeRegistrationConfig: NodeRegistrationOption
    ) {
        println("\n" +
                "******************************************************************\n" +
                "*                                                                *\n" +
                "*      Registering as a new participant with a Corda network     *\n" +
                "*                                                                *\n" +
                "******************************************************************\n")

        NodeRegistrationHelper(conf,
                HTTPNetworkRegistrationService(
                        requireNotNull(conf.networkServices),
                        versionInfo),
                nodeRegistrationConfig).buildKeystore()

        // Minimal changes to make registration tool create node identity.
        // TODO: Move node identity generation logic from node to registration helper.
        createNode(conf, getVersionInfo()).generateAndSaveNodeInfo()

        println("Successfully registered Corda node with compatibility zone, node identity keys and certificates are stored in '${conf.certificatesDirectory}', it is advised to backup the private keys and certificates.")
        println("Corda node will now terminate.")
    }

    protected open fun loadConfigFile(): Pair<Config, Try<NodeConfiguration>> = cmdLineOptions.loadConfig()

    protected open fun banJavaSerialisation(conf: NodeConfiguration) {
<<<<<<< HEAD
        val isOracleDbDriver = conf.dataSourceProperties.getProperty("dataSource.url", "").startsWith("jdbc:oracle:")
        val filter =
                if (conf.notary?.bftSMaRt != null && isOracleDbDriver) {
                    val bftAndOracleSerialFilter: (Class<*>) -> Boolean = { clazz -> bftSMaRtSerialFilter(clazz) || oracleJdbcDriverSerialFilter(clazz) }
                    bftAndOracleSerialFilter
                } else if (conf.notary?.bftSMaRt != null) {
                    ::bftSMaRtSerialFilter
                } else if (isOracleDbDriver) {
                    ::oracleJdbcDriverSerialFilter
                } else {
                    ::defaultSerialFilter
                }
        SerialFilter.install(filter)
    }

    /** This filter is required for BFT-Smart to work as it only supports Java serialization. */
    // TODO: move this filter out of the node, allow Cordapps to specify filters.
    private fun bftSMaRtSerialFilter(clazz: Class<*>): Boolean = clazz.name.let {
        it.startsWith("bftsmart.")
                || it.startsWith("java.security.")
                || it.startsWith("java.util.")
                || it.startsWith("java.lang.")
                || it.startsWith("java.net.")
=======
        // Note that in dev mode this filter can be overridden by a notary service implementation.
        SerialFilter.install(::defaultSerialFilter)
>>>>>>> dd60ae27
    }

    protected open fun getVersionInfo(): VersionInfo {
        return VersionInfo(
                PLATFORM_VERSION,
                CordaVersionProvider.releaseVersion,
                CordaVersionProvider.revision,
                CordaVersionProvider.vendor
        )
    }

    protected open fun logLoadedCorDapps(corDapps: List<CordappImpl>) {
        fun CordappImpl.Info.description() = "$shortName version $version by $vendor"

        Node.printBasicNodeInfo("Loaded ${corDapps.size} CorDapp(s)", corDapps.map { it.info }.joinToString(", ", transform = CordappImpl.Info::description))
        corDapps.map { it.info }.filter { it.hasUnknownFields() }.let { malformed ->
            if (malformed.isNotEmpty()) {
                logger.warn("Found ${malformed.size} CorDapp(s) with unknown information. They will be unable to run on Corda in the future.")
            }
        }
    }

    private fun enforceSingleNodeIsRunning(baseDirectory: Path) {
        // Write out our process ID (which may or may not resemble a UNIX process id - to us it's just a string) to a
        // file that we'll do our best to delete on exit. But if we don't, it'll be overwritten next time. If it already
        // exists, we try to take the file lock first before replacing it and if that fails it means we're being started
        // twice with the same directory: that's a user error and we should bail out.
        val pidFile = (baseDirectory / "process-id").toFile()
        try {
            pidFile.createNewFile()
            val pidFileRw = RandomAccessFile(pidFile, "rw")
            val pidFileLock = pidFileRw.channel.tryLock()

            if (pidFileLock == null) {
                println("It appears there is already a node running with the specified data directory $baseDirectory")
                println("Shut that other node down and try again. It may have process ID ${pidFile.readText()}")
                System.exit(1)
            }
            pidFile.deleteOnExit()
            // Avoid the lock being garbage collected. We don't really need to release it as the OS will do so for us
            // when our process shuts down, but we try in stop() anyway just to be nice.
            addShutdownHook {
                pidFileLock.release()
            }
            val ourProcessID: String = ManagementFactory.getRuntimeMXBean().name.split("@")[0]
            pidFileRw.setLength(0)
            pidFileRw.write(ourProcessID.toByteArray())
        } catch (ex: IOException) {
            val appUser = System.getProperty("user.name")
            println("Application user '$appUser' does not have necessary permissions for Node base directory '$baseDirectory'.")
            println("Corda Node process in now exiting. Please check directory permissions and try starting the Node again.")
            System.exit(1)
        }
    }

    override fun initLogging() {
        val loggingLevel = loggingLevel.name.toLowerCase(Locale.ENGLISH)
        System.setProperty("defaultLogLevel", loggingLevel) // These properties are referenced from the XML config file.
        if (verbose) {
            System.setProperty("consoleLogLevel", loggingLevel)
            Node.renderBasicInfoToConsole = false
        }
        System.setProperty("log-path", (cmdLineOptions.baseDirectory / LOGS_DIRECTORY_NAME).toString())
        SLF4JBridgeHandler.removeHandlersForRootLogger() // The default j.u.l config adds a ConsoleHandler.
        SLF4JBridgeHandler.install()
    }

    private fun lookupMachineNameAndMaybeWarn(): String {
        val start = System.currentTimeMillis()
        val hostName: String = InetAddress.getLocalHost().hostName
        val elapsed = System.currentTimeMillis() - start
        if (elapsed > 1000 && hostName.endsWith(".local")) {
            // User is probably on macOS and experiencing this problem: http://stackoverflow.com/questions/10064581/how-can-i-eliminate-slow-resolving-loading-of-localhost-virtualhost-a-2-3-secon
            //
            // Also see https://bugs.openjdk.java.net/browse/JDK-8143378
            val messages = listOf(
                    "Your computer took over a second to resolve localhost due an incorrect configuration. Corda will work but start very slowly until this is fixed. ",
                    "Please see https://docs.corda.net/troubleshooting.html#slow-localhost-resolution for information on how to fix this. ",
                    "It will only take a few seconds for you to resolve."
            )
            logger.warn(messages.joinToString(""))
            Emoji.renderIfSupported {
                print(Ansi.ansi().fgBrightRed())
                messages.forEach {
                    println("${Emoji.sleepingFace}$it")
                }
                print(Ansi.ansi().reset())
            }
        }
        return hostName
    }

    open fun drawBanner(versionInfo: VersionInfo) {
        Emoji.renderIfSupported {
            val messages = arrayListOf(
                    "The only distributed ledger that pays\nhomage to Pac Man in its logo.",
                    "You know, I was a banker\nonce ... but I lost interest. ${Emoji.bagOfCash}",
                    "It's not who you know, it's who you know\nknows what you know you know.",
                    "It runs on the JVM because QuickBasic\nis apparently not 'professional' enough.",
                    "\"It's OK computer, I go to sleep after\ntwenty minutes of inactivity too!\"",
                    "It's kind of like a block chain but\ncords sounded healthier than chains.",
                    "Computer science and finance together.\nYou should see our crazy Christmas parties!",
                    "I met my bank manager yesterday and asked\nto check my balance ... he pushed me over!",
                    "A banker left to their own devices may find\nthemselves .... a-loan! <applause>",
                    "Whenever I go near my bank\nI get withdrawal symptoms ${Emoji.coolGuy}",
                    "There was an earthquake in California,\na local bank went into de-fault.",
                    "I asked for insurance if the nearby\nvolcano erupted. They said I'd be covered.",
                    "I had an account with a bank in the\nNorth Pole, but they froze all my assets ${Emoji.santaClaus}",
                    "Check your contracts carefully. The fine print\nis usually a clause for suspicion ${Emoji.santaClaus}",
                    "Some bankers are generous ...\nto a vault! ${Emoji.bagOfCash} ${Emoji.coolGuy}",
                    "What you can buy for a dollar these\ndays is absolute non-cents! ${Emoji.bagOfCash}",
                    "Old bankers never die, they\njust... pass the buck",
                    "I won $3M on the lottery so I donated a quarter\nof it to charity. Now I have $2,999,999.75.",
                    "There are two rules for financial success:\n1) Don't tell everything you know.",
                    "Top tip: never say \"oops\", instead\nalways say \"Ah, Interesting!\"",
                    "Computers are useless. They can only\ngive you answers.  -- Picasso",
                    "Regular naps prevent old age, especially\nif you take them whilst driving.",
                    "Always borrow money from a pessimist.\nHe won't expect it back.",
                    "War does not determine who is right.\nIt determines who is left.",
                    "A bus stops at a bus station. A train stops at a\ntrain station. What happens at a workstation?",
                    "I got a universal remote control yesterday.\nI thought, this changes everything.",
                    "Did you ever walk into an office and\nthink, whiteboards are remarkable!",
                    "The good thing about lending out your time machine\nis that you basically get it back immediately.",
                    "I used to work in a shoe recycling\nshop. It was sole destroying.",
                    "What did the fish say\nwhen he hit a wall? Dam.",
                    "You should really try a seafood diet.\nIt's easy: you see food and eat it.",
                    "I recently sold my vacuum cleaner,\nall it was doing was gathering dust.",
                    "My professor accused me of plagiarism.\nHis words, not mine!",
                    "Change is inevitable, except\nfrom a vending machine.",
                    "If at first you don't succeed, destroy\nall the evidence that you tried.",
                    "If at first you don't succeed, \nthen we have something in common!",
                    "Moses had the first tablet that\ncould connect to the cloud.",
                    "How did my parents fight boredom before the internet?\nI asked my 17 siblings and they didn't know either.",
                    "Cats spend two thirds of their lives sleeping\nand the other third making viral videos.",
                    "The problem with troubleshooting\nis that trouble shoots back.",
                    "I named my dog 'Six Miles' so I can tell\npeople I walk Six Miles every day.",
                    "People used to laugh at me when I said I wanted\nto be a comedian. Well they're not laughing now!",
                    "My wife just found out I replaced our bed\nwith a trampoline; she hit the roof.",
                    "My boss asked me who is the stupid one, me or him?\nI said everyone knows he doesn't hire stupid people.",
                    "Don't trust atoms.\nThey make up everything.",
                    "Keep the dream alive:\nhit the snooze button.",
                    "Rest in peace, boiled water.\nYou will be mist.",
                    "When I discovered my toaster wasn't\nwaterproof, I was shocked.",
                    "Where do cryptographers go for\nentertainment? The security theatre.",
                    "How did the Java programmer get rich?\nThey inherited a factory.",
                    "Why did the developer quit his job?\nHe didn't get ar-rays."
            )

            if (Emoji.hasEmojiTerminal)
                messages += "Kind of like a regular database but\nwith emojis, colours and ascii art. ${Emoji.coolGuy}"


            if (ZonedDateTime.now().dayOfWeek == DayOfWeek.FRIDAY) {
                // Make it quite likely people see it.
                repeat(20) { messages += "Ah, Friday.\nMy second favourite F-word." }
            }

            val (msg1, msg2) = messages.randomOrNull()!!.split('\n')

            println(Ansi.ansi().newline().fgBrightRed().a(
                    """   ______               __""").newline().a(
                    """  / ____/     _________/ /___ _""").newline().a(
                    """ / /     __  / ___/ __  / __ `/         """).fgBrightBlue().a(msg1).newline().fgBrightRed().a(
                    """/ /___  /_/ / /  / /_/ / /_/ /          """).fgBrightBlue().a(msg2).newline().fgBrightRed().a(
                    """\____/     /_/   \__,_/\__,_/""").reset().newline().newline().fgBrightDefault().bold().a("--- ${versionInfo.vendor} ${versionInfo.releaseVersion} (${versionInfo.revision.take(7)}) -------------------------------------------------------------").newline().newline().reset())

        }
    }
}
<|MERGE_RESOLUTION|>--- conflicted
+++ resolved
@@ -417,34 +417,8 @@
     protected open fun loadConfigFile(): Pair<Config, Try<NodeConfiguration>> = cmdLineOptions.loadConfig()
 
     protected open fun banJavaSerialisation(conf: NodeConfiguration) {
-<<<<<<< HEAD
-        val isOracleDbDriver = conf.dataSourceProperties.getProperty("dataSource.url", "").startsWith("jdbc:oracle:")
-        val filter =
-                if (conf.notary?.bftSMaRt != null && isOracleDbDriver) {
-                    val bftAndOracleSerialFilter: (Class<*>) -> Boolean = { clazz -> bftSMaRtSerialFilter(clazz) || oracleJdbcDriverSerialFilter(clazz) }
-                    bftAndOracleSerialFilter
-                } else if (conf.notary?.bftSMaRt != null) {
-                    ::bftSMaRtSerialFilter
-                } else if (isOracleDbDriver) {
-                    ::oracleJdbcDriverSerialFilter
-                } else {
-                    ::defaultSerialFilter
-                }
-        SerialFilter.install(filter)
-    }
-
-    /** This filter is required for BFT-Smart to work as it only supports Java serialization. */
-    // TODO: move this filter out of the node, allow Cordapps to specify filters.
-    private fun bftSMaRtSerialFilter(clazz: Class<*>): Boolean = clazz.name.let {
-        it.startsWith("bftsmart.")
-                || it.startsWith("java.security.")
-                || it.startsWith("java.util.")
-                || it.startsWith("java.lang.")
-                || it.startsWith("java.net.")
-=======
         // Note that in dev mode this filter can be overridden by a notary service implementation.
         SerialFilter.install(::defaultSerialFilter)
->>>>>>> dd60ae27
     }
 
     protected open fun getVersionInfo(): VersionInfo {
