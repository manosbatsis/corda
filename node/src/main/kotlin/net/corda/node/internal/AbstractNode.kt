--- conflicted
+++ resolved
@@ -176,11 +176,8 @@
 import java.util.concurrent.ExecutorService
 import java.util.concurrent.Executors
 import java.util.concurrent.TimeUnit
-<<<<<<< HEAD
-=======
 import java.util.concurrent.TimeUnit.SECONDS
 import java.util.concurrent.atomic.AtomicReference
->>>>>>> 1c7b44fb
 import kotlin.collections.set
 import kotlin.reflect.KClass
 import net.corda.core.crypto.generateKeyPair as cryptoGenerateKeyPair
@@ -256,12 +253,8 @@
     /** The implementation of the [CordaRPCOps] interface used by this node. */
     open fun makeRPCOps(flowStarter: FlowStarter, smm: StateMachineManager): CordaRPCOps {
 
-<<<<<<< HEAD
-        val ops: CordaRPCOps = CordaRPCOpsImpl(services, smm, database, flowStarter, { shutdownExecutor.submit { stop() } })
+        val ops: CordaRPCOps = CordaRPCOpsImpl(services, smm, flowStarter, { shutdownExecutor.submit { stop() } })
         val proxies = mutableListOf<(CordaRPCOps) -> CordaRPCOps>()
-=======
-        val ops: CordaRPCOps = CordaRPCOpsImpl(services, smm, flowStarter, { shutdownExecutor.submit { stop() } })
->>>>>>> 1c7b44fb
         // Mind that order is relevant here.
         proxies += ::AuthenticatedRpcOpsProxy
         if (!configuration.devMode) {
@@ -818,18 +811,14 @@
     // Specific class so that MockNode can catch it.
     class DatabaseConfigurationException(msg: String) : CordaException(msg)
 
-<<<<<<< HEAD
-    protected open fun initialiseDatabasePersistence(schemaService: SchemaService, identityService: IdentityService): CordaPersistence {
+    protected open fun initialiseDatabasePersistence(schemaService: SchemaService,
+                                                     wellKnownPartyFromX500Name: (CordaX500Name) -> Party?,
+                                                     wellKnownPartyFromAnonymous: (AbstractParty) -> Party?): CordaPersistence {
         log.debug {
             val driverClasses = DriverManager.getDrivers().asSequence().map { it.javaClass.name }
             "Available JDBC drivers: $driverClasses"
         }
 
-=======
-    protected open fun initialiseDatabasePersistence(schemaService: SchemaService,
-                                                     wellKnownPartyFromX500Name: (CordaX500Name) -> Party?,
-                                                     wellKnownPartyFromAnonymous: (AbstractParty) -> Party?): CordaPersistence {
->>>>>>> 1c7b44fb
         val props = configuration.dataSourceProperties
         if (props.isEmpty) throw DatabaseConfigurationException("There must be a database configured.")
         val database = configureDatabase(props, configuration.database, wellKnownPartyFromX500Name, wellKnownPartyFromAnonymous, schemaService)
@@ -1106,8 +1095,7 @@
     // either Hibernate can be convinced to stop warning, use the descriptor by default, or something else.
     JavaTypeDescriptorRegistry.INSTANCE.addDescriptor(AbstractPartyDescriptor(wellKnownPartyFromX500Name, wellKnownPartyFromAnonymous))
     val dataSource = DataSourceFactory.createDataSource(hikariProperties)
-<<<<<<< HEAD
-    val attributeConverters = listOf(AbstractPartyToX500NameAsStringConverter(identityService))
+    val attributeConverters = listOf(AbstractPartyToX500NameAsStringConverter(wellKnownPartyFromX500Name, wellKnownPartyFromAnonymous))
     val jdbcUrl = hikariProperties.getProperty("dataSource.url", "")
     SchemaMigration(
             schemaService.schemaOptions.keys,
@@ -1115,8 +1103,4 @@
             !isH2Database(jdbcUrl),
             databaseConfig).nodeStartup()
     return CordaPersistence(dataSource, databaseConfig, schemaService.schemaOptions.keys, jdbcUrl, attributeConverters)
-=======
-    val attributeConverters = listOf(AbstractPartyToX500NameAsStringConverter(wellKnownPartyFromX500Name, wellKnownPartyFromAnonymous))
-    return CordaPersistence(dataSource, databaseConfig, schemaService.schemaOptions.keys, attributeConverters)
->>>>>>> 1c7b44fb
 }