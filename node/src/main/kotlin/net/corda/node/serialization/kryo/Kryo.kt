--- conflicted
+++ resolved
@@ -84,16 +84,11 @@
     val constructor by lazy { klass.primaryConstructor!! }
 
     init {
-<<<<<<< HEAD
         // Verify that this class is immutable (all properties are final).
         // We disable this check inside SGX as the reflection blows up.
         if (!SgxSupport.isInsideEnclave) {
-            assert(props.none { it is KMutableProperty<*> })
-        }
-=======
-        // Verify that this class is immutable (all properties are final)
-        require(props.none { it is KMutableProperty<*> })
->>>>>>> d620e71b
+            require(props.none { it is KMutableProperty<*> })
+        }
     }
 
     // Just a utility to help us catch cases where nodes are running out of sync versions.
