<?xml version="1.1" encoding="UTF-8" standalone="no"?>
<databaseChangeLog xmlns="http://www.liquibase.org/xml/ns/dbchangelog"
                   xmlns:xsi="http://www.w3.org/2001/XMLSchema-instance"
                   xsi:schemaLocation="http://www.liquibase.org/xml/ns/dbchangelog http://www.liquibase.org/xml/ns/dbchangelog/dbchangelog-3.5.xsd">

    <include file="migration/node-core.changelog-init.xml"/>
    <include file="migration/node-core.changelog-v3.xml"/>
    <include file="migration/node-core.changelog-v4.xml"/>
    <include file="migration/node-core.changelog-v5.xml"/>
    <include file="migration/node-core.changelog-pkey.xml"/>
    <include file="migration/node-core.changelog-postgres-blob.xml"/>
    <include file="migration/node-core.changelog-v8.xml"/>
    <include file="migration/node-core.changelog-tx-mapping.xml"/>
    <include file="migration/node-core.changelog-v9.xml"/>
    <!-- This migration was originally written within the same script as node-core.changelog-v14-data. However, node-core.changelog-v10
         runs a service with mapped schema which now has the new table so the table should be created before hand. The transfer of data
         can then happen later in node-core.changelog-v14-data. -->
    <include file="migration/node-core.changelog-v14-table.xml"/>
    <include file="migration/node-core.changelog-v10.xml"/>
    <include file="migration/node-core.changelog-v11.xml"/>
    <include file="migration/node-core.changelog-v12.xml"/>
    <!-- This changeset (which creates extra columns in the transactions tables), must be run before the vault state migration (in
         vault-schema.changelog-v9.xml), as that will use the current hibernate mappings, and those require all DB columns to be
         created. -->
    <include file="migration/node-core.changelog-v13.xml"/>
    <include file="migration/node-core.changelog-v14-data.xml"/>
    <!-- This must run after node-core.changelog-init.xml, to prevent database columns being created twice. -->
<<<<<<< HEAD
    <include file="migration/node-core.changelog-v14-table.xml"/>
=======
>>>>>>> 4e6edd01
    <include file="migration/vault-schema.changelog-v9.xml"/>
    <include file="migration/vault-schema.changelog-v10.xml"/>
    <include file="migration/node-core.changelog-v14-data.xml"/>
</databaseChangeLog><|MERGE_RESOLUTION|>--- conflicted
+++ resolved
@@ -23,12 +23,8 @@
          vault-schema.changelog-v9.xml), as that will use the current hibernate mappings, and those require all DB columns to be
          created. -->
     <include file="migration/node-core.changelog-v13.xml"/>
-    <include file="migration/node-core.changelog-v14-data.xml"/>
     <!-- This must run after node-core.changelog-init.xml, to prevent database columns being created twice. -->
-<<<<<<< HEAD
-    <include file="migration/node-core.changelog-v14-table.xml"/>
-=======
->>>>>>> 4e6edd01
+    <include file="migration/node-core.changelog-v14.xml"/>
     <include file="migration/vault-schema.changelog-v9.xml"/>
     <include file="migration/vault-schema.changelog-v10.xml"/>
     <include file="migration/node-core.changelog-v14-data.xml"/>
