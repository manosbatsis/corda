--- conflicted
+++ resolved
@@ -81,16 +81,12 @@
 
     @Before
     public void setUp() throws CertificateException, InvalidAlgorithmParameterException {
-<<<<<<< HEAD
-        List<String> cordappPackages = Arrays.asList(
+        List<String> cordappPackages = asList(
                 "net.corda.testing.internal.vault",
                 "net.corda.finance.contracts.asset",
                 CashSchemaV1.class.getPackage().getName(),
                 DummyLinearStateSchemaV1.class.getPackage().getName()
         );
-=======
-        List<String> cordappPackages = asList("net.corda.testing.internal.vault", "net.corda.finance.contracts.asset", CashSchemaV1.class.getPackage().getName());
->>>>>>> 7ac7e991
         IdentityService identitySvc = makeTestIdentityService(MEGA_CORP.getIdentity(), DUMMY_CASH_ISSUER_INFO.getIdentity(), DUMMY_NOTARY.getIdentity());
         Pair<CordaPersistence, MockServices> databaseAndServices = makeTestDatabaseAndMockServices(
                 cordappPackages,
