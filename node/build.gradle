apply plugin: 'kotlin'
// Java Persistence API support: create no-arg constructor
// see: http://stackoverflow.com/questions/32038177/kotlin-with-jpa-default-constructor-hell
apply plugin: 'kotlin-jpa'
apply plugin: 'java'
apply plugin: 'net.corda.plugins.quasar-utils'
apply plugin: 'net.corda.plugins.publish-utils'
apply plugin: 'com.jfrog.artifactory'

description 'Corda node modules'

//noinspection GroovyAssignabilityCheck
configurations {
    compile {
        // We don't need these because we already include netty-all.
        exclude group: 'io.netty', module: 'netty-transport'
        exclude group: 'io.netty', module: 'netty-handler'
    }

    integrationTestCompile.extendsFrom testCompile
    integrationTestRuntime.extendsFrom testRuntime
}

sourceSets {
    integrationTest {
        kotlin {
            compileClasspath += main.output + test.output
            runtimeClasspath += main.output + test.output
            srcDir file('src/integration-test/kotlin')
        }
        java {
            compileClasspath += main.output + test.output
            runtimeClasspath += main.output + test.output
            srcDir file('src/integration-test/java')
        }
        resources {
            srcDir file('src/integration-test/resources')
            srcDir file('../../testing/test-utils/src/main/resources')
        }
    }
}

// Use manual resource copying of log4j2.xml rather than source sets.
// This prevents problems in IntelliJ with regard to duplicate source roots.
processResources {
    from file("$rootDir/config/dev/log4j2.xml")
    from file("$rootDir/config/dev/jolokia-access.xml")
}

processTestResources {
    from file("$rootDir/config/test/jolokia-access.xml")
}

// To find potential version conflicts, run "gradle htmlDependencyReport" and then look in
// build/reports/project/dependencies/index.html for green highlighted parts of the tree.

dependencies {
    compile project(':node-api')
    compile project(":confidential-identities")
    compile project(':client:rpc')
    compile "net.corda.plugins:cordform-common:$gradle_plugins_version"

    // Log4J: logging framework (with SLF4J bindings)
    compile "org.apache.logging.log4j:log4j-slf4j-impl:${log4j_version}"
    compile "org.apache.logging.log4j:log4j-web:${log4j_version}"
    compile "org.slf4j:jul-to-slf4j:$slf4j_version"

    compile "org.jetbrains.kotlin:kotlin-stdlib-jre8:$kotlin_version"
    compile "org.jetbrains.kotlin:kotlin-reflect:$kotlin_version"
    testCompile "org.jetbrains.kotlin:kotlin-test:$kotlin_version"

    compile "com.google.guava:guava:$guava_version"

    // JOpt: for command line flags.
    compile "net.sf.jopt-simple:jopt-simple:$jopt_simple_version"

    // Artemis: for reliable p2p message queues.
    // TODO: remove the forced update of commons-collections and beanutils when artemis updates them
    compile "org.apache.commons:commons-collections4:${commons_collections_version}"
    compile "commons-beanutils:commons-beanutils:${beanutils_version}"
    compile "org.apache.activemq:artemis-server:${artemis_version}"
    compile "org.apache.activemq:artemis-core-client:${artemis_version}"
    runtime ("org.apache.activemq:artemis-amqp-protocol:${artemis_version}") {
        // Gains our proton-j version from core module.
        exclude group: 'org.apache.qpid', module: 'proton-j'
    }

    // JAnsi: for drawing things to the terminal in nicely coloured ways.
    compile "org.fusesource.jansi:jansi:$jansi_version"

    // Manifests: for reading stuff from the manifest file
    compile "com.jcabi:jcabi-manifests:1.1"

    compile("com.intellij:forms_rt:7.0.3") {
        exclude group: "asm"
    }

    // Jackson support: serialisation to/from JSON, YAML, etc
    compile project(':client:jackson')

    // Coda Hale's Metrics: for monitoring of key statistics
    compile "io.dropwizard.metrics:metrics-core:3.1.2"

    // JimFS: in memory java.nio filesystem. Used for test and simulation utilities.
    compile "com.google.jimfs:jimfs:1.1"

    // TypeSafe Config: for simple and human friendly config files.
    compile "com.typesafe:config:$typesafe_config_version"

    // Unit testing helpers.
    testCompile "junit:junit:$junit_version"
    testCompile "org.assertj:assertj-core:${assertj_version}"
    testCompile 'com.github.stefanbirkner:system-rules:1.16.0'
    testCompile project(':test-utils')
    testCompile project(':client:jfx')
    testCompile project(':finance')

    // sample test schemas
    testCompile project(path: ':finance', configuration: 'testArtifacts')

    // For H2 database support in persistence
    compile "com.h2database:h2:$h2_version"

    //TODO remove once we can put driver jar into a predefined directory
    //JDBC driver can be passed to the Node at startup using setting the jarDirs property in the Node configuration file.
    //For Postgres database support in persistence
    compile "org.postgresql:postgresql:$postgresql_version"
    //For Azure SQL and SQL Server support in persistence
    compile 'com.microsoft.sqlserver:mssql-jdbc:6.2.1.jre8'

    // SQL connection pooling library
    compile "com.zaxxer:HikariCP:2.5.1"

    // Hibernate: an object relational mapper for writing state objects to the database automatically.
    compile "org.hibernate:hibernate-core:$hibernate_version"
    compile "org.hibernate:hibernate-java8:$hibernate_version"

    // Capsule is a library for building independently executable fat JARs.
    // We only need this dependency to compile our Caplet against.
    compileOnly "co.paralleluniverse:capsule:$capsule_version"

    // Java Atomix: RAFT library
    compile 'io.atomix.copycat:copycat-client:1.2.3'
    compile 'io.atomix.copycat:copycat-server:1.2.3'
    compile 'io.atomix.catalyst:catalyst-netty:1.1.2'

    // Netty: All of it.
    compile "io.netty:netty-all:$netty_version"

    // CRaSH: An embeddable monitoring and admin shell with support for adding new commands written in Groovy.
    compile("com.github.corda.crash:crash.shell:$crash_version") {
        exclude group: "org.slf4j", module: "slf4j-jdk14"
        exclude group: "org.bouncycastle"
    }

    compile("com.github.corda.crash:crash.connectors.ssh:$crash_version") {
        exclude group: "org.slf4j", module: "slf4j-jdk14"
        exclude group: "org.bouncycastle"
    }

    // OkHTTP: Simple HTTP library.
    compile "com.squareup.okhttp3:okhttp:$okhttp_version"

    // BFT-SMaRt
    compile 'commons-codec:commons-codec:1.10'
    compile 'com.github.bft-smart:library:master-v1.1-beta-g6215ec8-87'

    // FastClasspathScanner: classpath scanning
    compile 'io.github.lukehutch:fast-classpath-scanner:2.0.21'

<<<<<<< HEAD
    // Jsh: A SSH implementation for tunneling inbound traffic via a relay
    compile group: 'com.jcraft', name: 'jsch', version: '0.1.54'
=======
    // Apache Shiro: authentication, authorization and session management.
    compile "org.apache.shiro:shiro-core:${shiro_version}"
>>>>>>> da38e6f6

    // Integration test helpers
    integrationTestCompile "junit:junit:$junit_version"
    integrationTestCompile "org.assertj:assertj-core:${assertj_version}"

    // Jsh: Testing SSH server
    integrationTestCompile group: 'com.jcraft', name: 'jsch', version: '0.1.54'

    // Jetty dependencies for NetworkMapClient test.
    // Web stuff: for HTTP[S] servlets
    testCompile "org.eclipse.jetty:jetty-servlet:${jetty_version}"
    testCompile "org.eclipse.jetty:jetty-webapp:${jetty_version}"
    testCompile "javax.servlet:javax.servlet-api:3.1.0"

    // Jersey for JAX-RS implementation for use in Jetty
    testCompile "org.glassfish.jersey.core:jersey-server:${jersey_version}"
    testCompile "org.glassfish.jersey.containers:jersey-container-servlet-core:${jersey_version}"
    testCompile "org.glassfish.jersey.containers:jersey-container-jetty-http:${jersey_version}"

    // Jolokia JVM monitoring agent
    runtime "org.jolokia:jolokia-jvm:${jolokia_version}:agent"
}

task integrationTest(type: Test) {
    testClassesDirs = sourceSets.integrationTest.output.classesDirs
    classpath = sourceSets.integrationTest.runtimeClasspath
}

jar {
    baseName 'corda-node'
}

publish {
    name jar.baseName
}<|MERGE_RESOLUTION|>--- conflicted
+++ resolved
@@ -168,13 +168,11 @@
     // FastClasspathScanner: classpath scanning
     compile 'io.github.lukehutch:fast-classpath-scanner:2.0.21'
 
-<<<<<<< HEAD
+    // Apache Shiro: authentication, authorization and session management.
+    compile "org.apache.shiro:shiro-core:${shiro_version}"
+
     // Jsh: A SSH implementation for tunneling inbound traffic via a relay
     compile group: 'com.jcraft', name: 'jsch', version: '0.1.54'
-=======
-    // Apache Shiro: authentication, authorization and session management.
-    compile "org.apache.shiro:shiro-core:${shiro_version}"
->>>>>>> da38e6f6
 
     // Integration test helpers
     integrationTestCompile "junit:junit:$junit_version"
