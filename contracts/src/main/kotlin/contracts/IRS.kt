--- conflicted
+++ resolved
@@ -445,12 +445,8 @@
             val calculation: Calculation,
             val common: Common
     ) : FixableDealState {
-<<<<<<< HEAD
 
         override val contract = IRS_PROGRAM_ID
-=======
-        override val programRef = IRS_PROGRAM_ID
->>>>>>> b35fd814
         override val thread = SecureHash.sha256(common.tradeID)
         override val ref = common.tradeID
 
